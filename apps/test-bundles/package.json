--- conflicted
+++ resolved
@@ -33,19 +33,11 @@
     "@uifabric/tslint-rules": "^1.0.1"
   },
   "dependencies": {
-<<<<<<< HEAD
-    "@uifabric/set-version": ">=1.1.3 <2.0.0",
-    "@uifabric/styling": ">=6.45.1 <7.0.0",
-    "office-ui-fabric-react": ">=6.164.0 <7.0.0",
-    "react": ">=16.8.0 <17.0.0",
-    "react-dom": ">=16.8.0 <17.0.0",
-=======
     "@uifabric/set-version": "^1.1.3",
     "@uifabric/styling": "^6.45.2",
     "office-ui-fabric-react": "^6.164.3",
-    "react": "~16.6.3",
-    "react-dom": "~16.6.3",
->>>>>>> ee9b6edf
+    "react": ">=16.8.0 <17.0.0",
+    "react-dom": ">=16.8.0 <17.0.0",
     "tslib": "^1.7.1"
   }
 }