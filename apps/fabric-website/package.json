--- conflicted
+++ resolved
@@ -30,13 +30,8 @@
     "highlight.js": "^9.12.0",
     "office-ui-fabric-core": ">=9.0.0 <10.0.0",
     "office-ui-fabric-react-tslint": ">=5.0.0 <6.0.0",
-<<<<<<< HEAD
     "react": ">=16.3.2-0 <17.0.0",
     "react-dom": ">=16.3.2-0 <17.0.0",
-=======
-    "react": "^16.3.2",
-    "react-dom": "^16.3.2",
->>>>>>> 2ea373d0
     "react-highlight": "^0.10.0",
     "write-file-webpack-plugin": "^4.1.0"
   },
