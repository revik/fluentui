import * as React from 'react';
import { CollapsibleSection } from '@uifabric/experiments';
import {
  css,
  FocusZone,
  IButtonStyles,
  Icon,
  IIconProps,
  IconButton,
  ISearchBoxStyles,
  Link,
  SearchBox,
  getFocusStyle
} from 'office-ui-fabric-react';
import { isPageActive, hasActiveChild, INavPage, INavProps, NavSortType } from '@uifabric/example-app-base/lib/index2';
import { theme } from '@uifabric/example-app-base/lib/styles/theme';
import * as styles from './Nav.module.scss';

export interface INavState {
  searchQuery: string;
  defaultSortState: keyof typeof NavSortType;
  sortState: keyof typeof NavSortType;
  collapsedSections: {
    [sectionKey: string]: boolean;
  };
}

<<<<<<< HEAD
const searchBoxStyles: IStyleSet<ISearchBoxStyles> = {
  root: {
    marginBottom: '5px',
    width: '152px',
    backgroundColor: 'transparent'
  },
  iconContainer: {
    display: 'none'
  },
  field: {
    backgroundColor: 'transparent',
    color: 'white'
  },
  clearButton: {
    selectors: {
      '.ms-Button': {
        color: 'white'
      }
    }
  }
};

const getTitleStyles: ICollapsibleSectionTitleComponent['styles'] = (props, theme): ICollapsibleSectionTitleStylesReturnType => {
  return {
    root: [
      {
        color: theme.palette.neutralQuaternaryAlt,
        marginBottom: '8px',
        selectors: {
          ':hover': {
            background: theme.palette.neutralPrimary,
            cursor: 'pointer'
          }
        }
      }
    ],
    text: theme.fonts.small
  };
};
=======
export interface INavLocalItems {
  defaultSortState?: NavSortType;
}
>>>>>>> 12772428

export class Nav extends React.Component<INavProps, INavState> {
  private _localItems: INavLocalItems;

  public constructor(props: INavProps) {
    super(props);

    this._localItems = !!window.localStorage
      ? {
          defaultSortState: NavSortType[localStorage.getItem('defaultSortState') as keyof typeof NavSortType]
        }
      : {};

    this.state = {
      collapsedSections: {},
      defaultSortState: this._localItems.defaultSortState ? NavSortType[this._localItems.defaultSortState] : NavSortType.categories,
      searchQuery: '',
      sortState: this._localItems.defaultSortState ? NavSortType[this._localItems.defaultSortState] : NavSortType.categories
    };
  }

  public componentDidMount(): void {
    !this._localItems.defaultSortState && localStorage.setItem('defaultSortState', this.state.defaultSortState);
  }

  public shouldComponentUpdate(nextProps: INavProps): boolean {
    if (nextProps.pages !== this.props.pages) {
      this.setState({
        searchQuery: '',
        sortState: this.state.defaultSortState
      });
    }
    return true;
  }

  public render(): JSX.Element | null {
    const { pages } = this.props;
    if (!pages) {
      return null;
    }

    return <div className={styles.navWrapper}>{this._renderPageNav(pages)}</div>;
  }

  private _renderPageNav = (pages: INavPage[]): JSX.Element => {
    const { searchablePageTitle } = this.props;
    const { sortState } = this.state;
    let list: JSX.Element;
    if (sortState === NavSortType.alphabetized && searchablePageTitle) {
      list = this._renderSortedLinks(pages);
    } else {
      list = this._renderLinkList(pages, false);
    }

    return (
      <>
        {searchablePageTitle && this._renderSearchBox(searchablePageTitle)}
        <FocusZone>
          <nav className={styles.nav} role="navigation">
            {list}
          </nav>
        </FocusZone>
      </>
    );
  };

  private _renderLinkList = (pages: INavPage[], isSubMenu: boolean): JSX.Element => {
    const { sortState } = this.state;

    const list = pages
      .filter((page: INavPage) => !page.isHiddenFromMainNav)
      .map((page: INavPage, linkIndex: number) => {
        if (page.isCategory && page.isSearchable && sortState === NavSortType.alphabetized) {
          return page.pages!.map((innerPage: INavPage, innerLinkIndex: number) => this._renderLink(innerPage, innerLinkIndex));
        } else if (page.isCategory) {
          return this._renderSection(page, linkIndex);
        }
        return this._renderLink(page, linkIndex);
      });

    return (
      <ul className={css(styles.links, isSubMenu && styles.isSubMenu)} aria-label="Main website navigation">
        {list}
      </ul>
    );
  };

  private _renderLink = (page: INavPage, linkIndex: number): JSX.Element => {
    const { searchQuery } = this.state;
    const childLinks = page.pages ? this._renderLinkList(page.pages, true) : null;
    const ariaLabel = page.pages ? 'Hit enter to open sub menu, tab to access sub menu items.' : '';
    const title = page.title === 'Fabric' ? 'Home page' : page.title;
    const searchRegEx = new RegExp(searchQuery, 'i');
    const text = page.title;
    let linkText = <>{text}</>;

    // Highlight search query within link.
    if (!!searchQuery) {
      const matchIndex = text.toLowerCase().indexOf(searchQuery.toLowerCase());
      if (matchIndex >= 0) {
        const before = text.slice(0, matchIndex);
        const match = text.slice(matchIndex, matchIndex + searchQuery.length);
        const after = text.slice(matchIndex + searchQuery.length);
        const highlightMatch = <span className={styles.matchesFilter}>{match}</span>;
        linkText = (
          <>
            {before}
            {highlightMatch}
            {after}
          </>
        );
      }
    }

    return (
      <li
        className={css(
          styles.link,
          isPageActive(page.url) && styles.isActive,
          hasActiveChild(page) && styles.hasActiveChild,
          page.isHomePage && styles.isHomePage
        )}
        key={linkIndex + page.url}
      >
        {!(page.isUhfLink && location.hostname !== 'localhost') && searchRegEx.test(page.title) && (
          <Link
            href={page.url}
            onClick={this._onLinkClick}
            title={page.isExternal ? title + ' (External)' : title}
            aria-label={page.isExternal ? ariaLabel + ' (External)' : ariaLabel}
            target={page.isExternal && '_blank'}
          >
            {linkText}
            {page.isExternal && <Icon iconName="NavigateExternalInline" className={styles.externalIcon} />}
          </Link>
        )}

        {childLinks}
      </li>
    );
  };

  private _onLinkClick = (ev: React.MouseEvent<HTMLElement>) => {
    if (this.props.onLinkClick) {
      return this.props.onLinkClick(ev);
    }
    this.setState({
      searchQuery: ''
    });
  };

  private _renderSection = (page: INavPage, sectionIndex: number) => {
    if (page.isCategory && page.pages && this._hasMatchChild(page)) {
      const key = `${page.title}-${sectionIndex}`;
      return (
        <li key={key} className={css(styles.section, hasActiveChild(page) && styles.hasActiveChild)}>
          <CollapsibleSection
            collapsed={!(this.state.collapsedSections[key] || hasActiveChild(page))}
            title={{
              text: page.title,
              onClick: () => this._handleSectionClick(key)
            }}
          >
            {this._renderLinkList(page.pages, false)}
          </CollapsibleSection>
        </li>
      );
    }
  };

  private _handleSectionClick = (sectionKey: string) => {
    const collapsedSections = { ...this.state.collapsedSections };
    this.setState((prevState: INavState) => ({
      collapsedSections: {
        ...collapsedSections,
        [sectionKey]: !prevState.collapsedSections[sectionKey]
      }
    }));
  };

  private _renderSortedLinks(pages: INavPage[]): React.ReactElement<{}> {
    const flatten = (pgs: INavPage[]): INavPage[] => {
      let links: INavPage[] = [];
      pgs.forEach((page: INavPage) => {
        if (!page.isCategory) {
          links.push(page);
        }
        if (page.pages) {
          links = links.concat(flatten(page.pages));
        }
      });
      return links;
    };
    const flatLinks = flatten(pages);
    flatLinks.sort((a: INavPage, b: INavPage) => {
      // Casing can affect sorting, so convert to lower case.
      const titleA = a.title.toLocaleLowerCase();
      const titleB = b.title.toLocaleLowerCase();
      if (titleA > titleB) {
        return 1;
      }
      if (titleA < titleB) {
        return -1;
      }
      return 0;
    });

    return this._renderLinkList(flatLinks, false);
  }

  private _renderSearchBox = (pageTitle: string) => {
    const { searchQuery, defaultSortState } = this.state;

    const searchBoxStyles: ISearchBoxStyles = {
      iconContainer: {
        marginRight: 8
      }
    };

    const sortButtonStyles: IButtonStyles = {
      root: {
        ...getFocusStyle(theme, 1)
      },
      rootExpanded: {
        background: theme.palette.neutralLighter
      },
      icon: {
        position: 'absolute',
        margin: 0
      }
    };

    const menuIconProps: IIconProps = {
      styles: {
        root: { fontSize: 16 }
      }
    };

    return (
      <div className={styles.searchBoxWrapper}>
        <SearchBox
          className={styles.searchBox}
          placeholder={`Search ${pageTitle}`}
          value={searchQuery}
          onChange={this._onSearchQueryChanged}
          onClick={this._onSearchBoxClick}
          underlined={true}
          styles={searchBoxStyles}
        />
        <IconButton
          className={styles.filterButton}
          title="Sort list"
          iconProps={{
            iconName:
              defaultSortState === NavSortType.alphabetized
                ? 'Ascending'
                : defaultSortState === NavSortType.categories
                ? 'GroupedList'
                : undefined
          }}
          styles={sortButtonStyles}
          menuIconProps={{ iconName: '' }}
          menuProps={{
            items: [
              {
                key: 'categories',
                text: 'Categories',
                iconProps: { iconName: 'GroupedList', ...menuIconProps },
                onClick: this._setSortTypeCategories
              },
              {
                key: 'alphabetized',
                text: 'Alphabetical',
                iconProps: { iconName: 'Ascending', ...menuIconProps },
                onClick: this._setSortTypeAlphabetized
              }
            ]
          }}
        />
      </div>
    );
  };

  private _onSearchBoxClick = (ev: React.MouseEvent<HTMLElement>): void => {
    if (this.props.onSearchBoxClick) {
      this.props.onSearchBoxClick(ev);
    }
  };

  private _onSearchQueryChanged = (newValue: string) => {
    this.setState(
      {
        searchQuery: newValue,
        sortState: NavSortType.alphabetized
      },
      () => {
        if (this.state.searchQuery === '') {
          this.setState({
            sortState: this.state.defaultSortState
          });
        }
      }
    );
  };

  private _hasMatchChild = (page: INavPage): boolean => {
    const { searchQuery } = this.state;
    const searchRegEx = new RegExp(searchQuery, 'i');
    let hasMatchChild: boolean = searchRegEx.test(page.title);

    if (page.pages) {
      page.pages.forEach((childPage: INavPage) => {
        if (searchRegEx.test(childPage.title)) {
          hasMatchChild = true;
        }

        if (childPage.pages) {
          childPage.pages.forEach((grandchildPage: INavPage) => {
            if (searchRegEx.test(grandchildPage.title)) {
              hasMatchChild = true;
            }
          });
        }
      });
    }

    return hasMatchChild;
  };

  private _setSortTypeCategories = (): void => {
    this.setState(
      {
        defaultSortState: NavSortType.categories,
        sortState: NavSortType.categories
      },
      () => {
        localStorage.setItem('defaultSortState', NavSortType[NavSortType.categories]);
      }
    );
  };

  private _setSortTypeAlphabetized = (): void => {
    this.setState(
      {
        defaultSortState: NavSortType.alphabetized,
        sortState: NavSortType.alphabetized
      },
      () => {
        localStorage.setItem('defaultSortState', NavSortType[NavSortType.alphabetized]);
      }
    );
  };
}<|MERGE_RESOLUTION|>--- conflicted
+++ resolved
@@ -25,51 +25,9 @@
   };
 }
 
-<<<<<<< HEAD
-const searchBoxStyles: IStyleSet<ISearchBoxStyles> = {
-  root: {
-    marginBottom: '5px',
-    width: '152px',
-    backgroundColor: 'transparent'
-  },
-  iconContainer: {
-    display: 'none'
-  },
-  field: {
-    backgroundColor: 'transparent',
-    color: 'white'
-  },
-  clearButton: {
-    selectors: {
-      '.ms-Button': {
-        color: 'white'
-      }
-    }
-  }
-};
-
-const getTitleStyles: ICollapsibleSectionTitleComponent['styles'] = (props, theme): ICollapsibleSectionTitleStylesReturnType => {
-  return {
-    root: [
-      {
-        color: theme.palette.neutralQuaternaryAlt,
-        marginBottom: '8px',
-        selectors: {
-          ':hover': {
-            background: theme.palette.neutralPrimary,
-            cursor: 'pointer'
-          }
-        }
-      }
-    ],
-    text: theme.fonts.small
-  };
-};
-=======
 export interface INavLocalItems {
   defaultSortState?: NavSortType;
 }
->>>>>>> 12772428
 
 export class Nav extends React.Component<INavProps, INavState> {
   private _localItems: INavLocalItems;
