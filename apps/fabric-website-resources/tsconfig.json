--- conflicted
+++ resolved
@@ -15,26 +15,10 @@
     "noImplicitAny": true,
     "moduleResolution": "node",
     "preserveConstEnums": true,
-<<<<<<< HEAD
-    "skipLibCheck": true,
-    "lib": [
-      "es5",
-      "dom"
-    ],
-    "types": [
-      "jest",
-      "webpack-env",
-      "puppeteer",
-      "es6-promise"
-    ]
-=======
     "noImplicitThis": true,
     "skipLibCheck": true,
     "lib": ["es5", "dom"],
-    "types": ["jest", "webpack-env"]
->>>>>>> 12772428
+    "types": ["jest", "webpack-env", "puppeteer", "es6-promise"]
   },
-  "include": [
-    "src"
-  ]
+  "include": ["src"]
 }