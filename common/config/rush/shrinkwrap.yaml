--- conflicted
+++ resolved
@@ -1,13 +1,7 @@
 dependencies:
-<<<<<<< HEAD
-  '@microsoft/api-extractor': 6.3.0
+  '@microsoft/api-extractor': 7.0.35
   '@microsoft/load-themed-styles': 1.8.59
   '@microsoft/loader-load-themed-styles': 1.7.127
-=======
-  '@microsoft/api-extractor': 7.0.28
-  '@microsoft/load-themed-styles': 1.8.39
-  '@microsoft/loader-load-themed-styles': 1.7.107
->>>>>>> ac9cc960
   '@rush-temp/azure-themes': 'file:projects/azure-themes.tgz'
   '@rush-temp/build': 'file:projects/build.tgz'
   '@rush-temp/charting': 'file:projects/charting.tgz'
@@ -130,13 +124,8 @@
   markdown-to-jsx: 6.6.1
   mocha: 3.5.3
   mustache: 2.3.2
-<<<<<<< HEAD
   ngrok: 3.1.1
   node-sass: 4.11.0
-=======
-  ngrok: 3.1.0
-  node-sass: 4.10.0
->>>>>>> ac9cc960
   office-ui-fabric-core: 9.6.1
   open: 0.0.5
   postcss: 6.0.23
@@ -291,7 +280,6 @@
       regenerator-runtime: 0.12.1
     dev: false
     resolution:
-<<<<<<< HEAD
       integrity: sha512-7jGW8ppV0ant637pIqAcFfQDDH1orEPGJb8aXfUozuCU3QqX7rX4DA8iwrbPrR1hcH0FTTHz47yQnk+bl5xHQA==
   /@babel/template/7.2.2:
     dependencies:
@@ -323,43 +311,18 @@
     dev: false
     resolution:
       integrity: sha512-WEkp8MsLftM7O/ty580wAmZzN1nDmCACc5+jFzUt+GUFNNIi3LdRlueYz0YIlmJhlZx1QYDMZL5vdWCL0fNjFQ==
-  /@microsoft/api-extractor/6.3.0:
-=======
-      integrity: sha512-xKnPpXG/pvK1B90JkwwxSGii90rQGKtzcMt2gI5G6+M0REXaq6rOHsGC2ay6/d0Uje7zzvSzjEzfR3ENhFlrfA==
-  /@microsoft/api-extractor-model/7.0.27:
-    dependencies:
-      '@microsoft/node-core-library': 3.12.1
+  /@microsoft/api-extractor-model/7.0.28:
+    dependencies:
+      '@microsoft/node-core-library': 3.13.0
       '@microsoft/tsdoc': 0.12.8
       '@types/node': 8.5.8
     dev: false
     resolution:
-      integrity: sha512-Em3G7SahN8ilClhj3+iQ71ykS/jUtfdcqunbjVXLfXcfdWMpv3paMp55MuVi0OmCI6ZnJydOgU4pcTIkCVLD9w==
-  /@microsoft/api-extractor/6.1.6:
->>>>>>> ac9cc960
-    dependencies:
-      '@microsoft/node-core-library': 3.7.0
-      '@microsoft/ts-command-line': 4.2.2
-      '@microsoft/tsdoc': 0.12.2
-      '@types/node': 8.5.8
-      '@types/z-schema': 3.16.31
-      colors: 1.2.5
-      jju: 1.3.0
-      lodash: 4.17.11
-      resolve: 1.8.1
-      typescript: 3.1.6
-      z-schema: 3.18.4
-    dev: false
-    hasBin: true
-    resolution:
-<<<<<<< HEAD
-      integrity: sha512-rhC3Wc/Zaj44W8hJYJlaf+gFGxVwLvSEOnPslYUi3anFbtXBNZpK3ocF10SgtSaca2QfKA8UNN1rCIwXUCdz7g==
-  /@microsoft/load-themed-styles/1.8.59:
-=======
-      integrity: sha512-Iik7A/PA3bhGBtlsxFWlEVIwBNuEshpzPZKAAfdQL2LrsUdPI3Ehjad0SJA1Sri9Hg241npVOx5L5g9aPIzBoQ==
-  /@microsoft/api-extractor/7.0.28:
-    dependencies:
-      '@microsoft/api-extractor-model': 7.0.27
-      '@microsoft/node-core-library': 3.12.1
+      integrity: sha512-kZJaWwdu3z5A1DugJpOZ9dI5+DjIEhqQJwHn2/kLTpsKT7gOyqNRbGHlDGG8xSiJ6/m994+cwh3qSGYDC17dtw==
+  /@microsoft/api-extractor/7.0.35:
+    dependencies:
+      '@microsoft/api-extractor-model': 7.0.28
+      '@microsoft/node-core-library': 3.13.0
       '@microsoft/ts-command-line': 4.2.3
       '@microsoft/tsdoc': 0.12.8
       colors: 1.2.5
@@ -370,9 +333,8 @@
     dev: false
     hasBin: true
     resolution:
-      integrity: sha512-703QhiFNJeaR0FEXt+pH1Zgy14vTqXrtIS6wCdvX17+FGVU+WyOw9llICu8piPIFG/YMtN7S5qXQ89bDyTy5xA==
-  /@microsoft/load-themed-styles/1.8.39:
->>>>>>> ac9cc960
+      integrity: sha512-KAS7ppWIfosfPXMOoX48owA7fdBvrvVzTiKf+TDjQ2gNYk759xoXQhz80hXMg1KMBQrSrUfWb3V9fu9PgRTfxA==
+  /@microsoft/load-themed-styles/1.8.59:
     dev: false
     resolution:
       integrity: sha512-FbOAj3EaGgexBGUKvvGRHzsDEmtlbCvgnqhkX754Oh7lDCX2RSjg080nM1TW/rOPYDZReixeyC0uO541Rt9w6Q==
@@ -390,12 +352,8 @@
       loader-utils: 1.1.0
     dev: false
     resolution:
-<<<<<<< HEAD
       integrity: sha512-D9gxcuePnQqUHJ4hY4gfbQfwdZLUdxFyzKOXXB+YM2NL+lHyg08lqpOijjOcU3fvEAw4hA4bCaidScQVWImwmA==
-  /@microsoft/node-core-library/3.7.0:
-=======
-      integrity: sha512-hUCX7hPQLBIf7b3U6JB9SFRiSBTIwt2Mjh4VNiC+0t6nXekbkbaI0qHKrrC44XCCWbuQb4QRiD32X7e2GeFNSA==
-  /@microsoft/node-core-library/3.12.1:
+  /@microsoft/node-core-library/3.13.0:
     dependencies:
       '@types/fs-extra': 5.0.4
       '@types/jju': 1.4.1
@@ -407,21 +365,8 @@
       z-schema: 3.18.4
     dev: false
     resolution:
-      integrity: sha512-aOrkt3/vDrBKy99ZfkzrKkwNkwa0D05j65NH+aqxEFVMRyuVC1w9WEIYO2K9EoUwwarVklnd74MxXmQ6aPdqCA==
-  /@microsoft/node-core-library/3.6.0:
->>>>>>> ac9cc960
-    dependencies:
-      '@types/fs-extra': 5.0.4
-      '@types/node': 8.5.8
-      '@types/z-schema': 3.16.31
-      colors: 1.2.5
-      fs-extra: 7.0.1
-      jju: 1.3.0
-      z-schema: 3.18.4
-    dev: false
-    resolution:
-      integrity: sha512-Mae+MFnlcrcEmd6cmNzSv7xG74jWtQRlcOVjIwi10lECwm2LJIaiCol/PrsyARnjroDzf1eDH3quXSY7dTxLaA==
-  /@microsoft/ts-command-line/4.2.2:
+      integrity: sha512-mnsL/1ikVWHl8sPNssavaAgtUaIM3hkQ8zeySuApU5dNmsMPzovJPfx9m5JGiMvs1v5QNAIVeiS9jnWwe/7anw==
+  /@microsoft/ts-command-line/4.2.3:
     dependencies:
       '@types/argparse': 1.0.33
       '@types/node': 8.5.8
@@ -429,20 +374,7 @@
       colors: 1.2.5
     dev: false
     resolution:
-      integrity: sha512-CLLVG+zWmUvD6jZD5oq7QCFYj3WOvrBSc3H6KejXCH6q2ntP5/ZHlmKVzQVvN1cEOSWP+jN9ml2AvUcDY/l6Tw==
-  /@microsoft/ts-command-line/4.2.3:
-    dependencies:
-      '@types/argparse': 1.0.33
-      '@types/node': 8.5.8
-      argparse: 1.0.10
-      colors: 1.2.5
-    dev: false
-    resolution:
       integrity: sha512-SIs4q7RcG7efBbh5Ffrf6V4jVLxWihD4NDRY3+gPiOG8CYawBzE22tTEloZ1yj/FBvBZQkQ0GYwXoPhn6ElYXA==
-  /@microsoft/tsdoc/0.12.2:
-    dev: false
-    resolution:
-      integrity: sha512-L/srhENhBtbZLUD9FfJ2ZQdnYv3A3MT3UI2EMbC06fHUzIxLjjbkomD6o42UrbsRMwlS9p1BtxExeaCdX73q2Q==
   /@microsoft/tsdoc/0.12.8:
     dev: false
     resolution:
@@ -1028,11 +960,7 @@
       integrity: sha512-EaObqwIvayI5a8dCzhFrjKzVwKLxjoG9T6Ppd5CEo07LRKfQ8Yokw54r5+Wq7FaBQ+yXRvQAYPrHwya1/UFt9g==
   /@types/fs-extra/5.0.4:
     dependencies:
-<<<<<<< HEAD
-      '@types/node': 8.10.40
-=======
-      '@types/node': 8.10.44
->>>>>>> ac9cc960
+      '@types/node': 8.10.45
     dev: false
     resolution:
       integrity: sha512-DsknoBvD8s+RFfSGjmERJ7ZOP1HI0UZRA3FSI+Zakhrc/Gy26YQsLI+m5V5DHxroHRJqCDLKJp7Hixn8zyaF7g==
@@ -1083,6 +1011,10 @@
     dev: false
     resolution:
       integrity: sha512-HY3SK7egERHGUfY8p6ztXIEQWcIPHouYhCGcLAPQin7gE2G/fALFz+epnMwcxKUS6aKqTVoAFdi+t1llQd3xcw==
+  /@types/node/8.10.45:
+    dev: false
+    resolution:
+      integrity: sha512-tGVTbA+i3qfXsLbq9rEq/hezaHY55QxQLeXQL2ejNgFAxxrgu8eMmYIOsRcl7hN1uTLVsKOOYacV/rcJM3sfgQ==
   /@types/node/8.5.8:
     dev: false
     resolution:
@@ -7928,10 +7860,6 @@
     hasBin: true
     resolution:
       integrity: sha512-+q91L65kypqklvlRFfXfdzUKyngQLOcwGhXQaLmVHv+d09LkNXuBuGxlofTFW42XMzu3giIcChchTsCNUjQ78A==
-  /jju/1.3.0:
-    dev: false
-    resolution:
-      integrity: sha1-2t2e8BkkvHKLA/L3l5vb1i96Kqo=
   /jju/1.4.0:
     dev: false
     resolution:
@@ -8188,7 +8116,6 @@
     dev: false
     resolution:
       integrity: sha512-z9xwsIa23Rc6a9EQS6EzHKgdM00nfYCuqUTkTcX6gzyDMNxl1yKIwxEIzoFAQASgJtm3/YJGPeddPNf/z4gNHg==
-<<<<<<< HEAD
   /just-task-preset/0.6.7:
     dependencies:
       chalk: 2.4.2
@@ -8203,9 +8130,6 @@
     resolution:
       integrity: sha512-ISwzVKO2CUpel4AoHr5paDOmFehBv6r/uaY1nXai/AYKwOdmAtb2zrqg6wK8+51WzuJfKQxT+xIiJPpU7xbSQg==
   /just-task/0.7.6:
-=======
-  /just-task/0.7.5:
->>>>>>> ac9cc960
     dependencies:
       chalk: 2.4.2
       resolve: 1.10.0
@@ -14473,26 +14397,15 @@
     dev: false
     name: '@rush-temp/azure-themes'
     resolution:
-<<<<<<< HEAD
-      integrity: sha512-+0IyyW7+3WJFC2Ea10mEuguxVMqZY/zqm5HqbAXuNNrtdDtDOkmt6u01P4O9u7Z858EA5SB/4zEurmUxjGd+lw==
-=======
-      integrity: sha512-SGXLfFowoMS5MlDBD/iYRFJxptygSGcZFqy8k3WMSwtnxSxwvB5uIMhTZMvEU/b9imdUTrkhGFMvdKGA4q+zbg==
->>>>>>> ac9cc960
+      integrity: sha512-l4rzGvuP5Mti3rBEfRPLKtVSYteUNezKsDN+pMNC5Dh8QuD6nikH6202/1evndVV4wZ75f0YOp+mJMzksn2VWw==
       tarball: 'file:projects/azure-themes.tgz'
     version: 0.0.0
   'file:projects/build.tgz':
     dependencies:
-<<<<<<< HEAD
-      '@microsoft/api-extractor': 6.3.0
+      '@microsoft/api-extractor': 7.0.35
       '@microsoft/load-themed-styles': 1.8.59
       '@microsoft/loader-load-themed-styles': 1.7.127
       async: 2.6.2
-=======
-      '@microsoft/api-extractor': 7.0.28
-      '@microsoft/load-themed-styles': 1.8.39
-      '@microsoft/loader-load-themed-styles': 1.7.107
-      async: 2.6.1
->>>>>>> ac9cc960
       autoprefixer: 7.2.6
       babel-jest: 23.6.0
       babylon: 7.0.0-beta.47
@@ -14516,10 +14429,7 @@
       json-loader: 0.5.7
       just-scripts: 0.10.1
       just-task: 0.8.1
-<<<<<<< HEAD
       just-task-preset: 0.6.7
-=======
->>>>>>> ac9cc960
       lint-staged: 7.3.0
       mustache: 2.3.2
       ngrok: 3.1.1
@@ -14551,11 +14461,7 @@
     dev: false
     name: '@rush-temp/build'
     resolution:
-<<<<<<< HEAD
-      integrity: sha512-yQydTOvB1b5+lAILLLxXc7mZXAVlUTHye+woqQrLRHw5TnJb+h/uRGj81eFaX+eYQy4U0fbVo17V3vcVePKL6w==
-=======
-      integrity: sha512-dhymB2jlbzRKFfAMr8Y5RaKR3i5Nxk48ZSQ0cqCrwxBcryJnBoE47Kk7YO4y5LQQz6DKM3tzfpBvcCrNkzqzvw==
->>>>>>> ac9cc960
+      integrity: sha512-DKPVI1LtywPtfD4ucXAptdU7hCQf+6PVh6x3DWD2qtv7nbEtRiTbYOUbrg/Y42ttQvmgFIeM0Zfif6wOeNMH1w==
       tarball: 'file:projects/build.tgz'
     version: 0.0.0
   'file:projects/charting.tgz':
@@ -14598,11 +14504,7 @@
     dev: false
     name: '@rush-temp/charting'
     resolution:
-<<<<<<< HEAD
-      integrity: sha512-yvFmjv3cIDk+hBm79DseMEh5Eo4FKc2aDtJXl9N9ap2pcSnuGi87+PiHfSBmG+VudtxnXGdN6NYACplBE8SuGw==
-=======
-      integrity: sha512-6TKF1pKLIIG9K61nHn59cYAlQi4WTpnenYliTMAn0GlzaFCfApbk2zk4yoj/0xQhBdwdFb1jSnWtn0GpWHz0sw==
->>>>>>> ac9cc960
+      integrity: sha512-jUuEhvLR16CwOwAvWantaMCc7NpsHaytMrCZIASJaB9Bd60z96mp4n01bXVt7KRm2YiR4bISuoKbDWxlWt/WOA==
       tarball: 'file:projects/charting.tgz'
     version: 0.0.0
   'file:projects/codepen-loader.tgz':
@@ -14623,7 +14525,7 @@
     dev: false
     name: '@rush-temp/codepen-loader'
     resolution:
-      integrity: sha512-DLjSmsN+ESHiO8w3EJCEJrSvrNOi3GhrYtctQrWOltZzrV8nyKjE7+3IzALgOQ9BjOsSF0krqxvBw7kO5UoxAw==
+      integrity: sha512-ibwjQZi2S9rXwPDB8tQEvA4Efuzt5oU1f4hfOqF9deM3A7Q6D2ZeHvnPZLaVRCINBlI87rQTFy3rOF+dil5xUA==
       tarball: 'file:projects/codepen-loader.tgz'
     version: 0.0.0
   'file:projects/dashboard.tgz':
@@ -14652,11 +14554,7 @@
     dev: false
     name: '@rush-temp/dashboard'
     resolution:
-<<<<<<< HEAD
-      integrity: sha512-DHWU56HOmqf+ivcLMN29ykfALJ/Sz0SJO3dyX8kEjhvqx0bR5DAMropoG3OcYMNcYwQSN2y3XUsd8mFf01btcg==
-=======
-      integrity: sha512-3FRgtEO7DV4r1QYfi8YReqTHUBtOb3+zEmslTa84sYc8eZSIumT+nt+WZWtyR1KplfEXn7Fuj1Dj2p9k5QuIkw==
->>>>>>> ac9cc960
+      integrity: sha512-LKJ8+Mw4VdzrqlBv5vQDOflS/Yrm6XpMsB45heYR7wQ1uGB3b0Wlj0259qABsFNeus6l4EtzNrAdVjtO34jqsA==
       tarball: 'file:projects/dashboard.tgz'
     version: 0.0.0
   'file:projects/date-time.tgz':
@@ -14681,11 +14579,7 @@
     dev: false
     name: '@rush-temp/date-time'
     resolution:
-<<<<<<< HEAD
-      integrity: sha512-d0P598LzG2gZxfl3nthOpBHR0NuYM//udWxEHYYVAl9fDnXGEP1Fn9DSqj6Bzk9LhWE9ZaMMuRYtRWVSivmoIQ==
-=======
-      integrity: sha512-Uvf8ZzoVUs3a13wng6Ld6BjV5gOS+ttu73eKrLFqm7bsbLrhUTw/hcDy2UZZ6Jnt06mbHP+PW1j8d77NRcFfbw==
->>>>>>> ac9cc960
+      integrity: sha512-RpU/VettJhLOj0id2wTMI2t6e0vpUNiynLciDbUXqIs//GR/s5Vye1ZHxXQ5L+YcC8AULOjgr3+oFYdpHvV9vA==
       tarball: 'file:projects/date-time.tgz'
     version: 0.0.0
   'file:projects/example-app-base.tgz':
@@ -14710,11 +14604,7 @@
     dev: false
     name: '@rush-temp/example-app-base'
     resolution:
-<<<<<<< HEAD
-      integrity: sha512-VgkKOHX3WWRFrd4mAs0KuEkwuXWhphI6EcSgaalM1ZvVm3gaVZVtl6I52bOQke5IOiiKg+WvwMPQgsJMOUsT8Q==
-=======
-      integrity: sha512-QmaqTU9J4QyeVGJjqL1TkF8wbwmAAnwsJ80ZslrajOpuEeUuZMq8aitZzotocGxEchQ0IyzFGWvkhz6Xj3j3oQ==
->>>>>>> ac9cc960
+      integrity: sha512-e6AChn2/ltiYdG1Gsazj4eCFHWAQDuctRVej/YNweklOjf/hTXcqO1TZ1DRg1mYqpBQQN8mVdqgeUx0ZUQuaEg==
       tarball: 'file:projects/example-app-base.tgz'
     version: 0.0.0
   'file:projects/experiments.tgz':
@@ -14747,11 +14637,7 @@
     dev: false
     name: '@rush-temp/experiments'
     resolution:
-<<<<<<< HEAD
-      integrity: sha512-JxZQGG8pppLpXYXjO2XqATXXtBg20T4G4GqgimMUqlWkYBJV6/qbboJDCa3vx61BTNtKeSIvaKQNGUJckTU+0Q==
-=======
-      integrity: sha512-pz2XsTRMptX1P1aQ+QKyz0EcbL2h2Rp9YdtXLdEam9R0KgrpoPHgbnH66H8PNFOhcNPgMm3XwiVNn2vsRDRHNA==
->>>>>>> ac9cc960
+      integrity: sha512-C9CaHOypU/WyUoiY12eVW2hCkdZBDfFljXyQAoL/8fFGg5YtwB1ZiMLprxEHdR9rQ97dU5m/+GVpY3VmZWiloQ==
       tarball: 'file:projects/experiments.tgz'
     version: 0.0.0
   'file:projects/fabric-website-resources.tgz':
@@ -14787,11 +14673,7 @@
     dev: false
     name: '@rush-temp/fabric-website-resources'
     resolution:
-<<<<<<< HEAD
-      integrity: sha512-AG/w+C3hTH+93MvsLOjm0XGx74Xf1thPtYPn004ZEwnpUNm5obT1t/XO3rzmPdkQ1gWqi6RR7zM4eiofCL90gQ==
-=======
-      integrity: sha512-G2ZOWiwoKdGWvreSvfG4jKd+RqYh+cOM6nn5TE224+2BYd6icpMcB+utHxQhVq2YdvAfqB2kcrzU6g98JMkzHA==
->>>>>>> ac9cc960
+      integrity: sha512-JDbuM+2ZU9dmEJ7JIBKX5TR5kAimJuLFs0dHtgXfwd2M5OHwtXdnuLY9SOMyKTYv8Og/UmkrW7Fux59iJTv5wQ==
       tarball: 'file:projects/fabric-website-resources.tgz'
     version: 0.0.0
   'file:projects/fabric-website.tgz':
@@ -14818,11 +14700,7 @@
     dev: false
     name: '@rush-temp/fabric-website'
     resolution:
-<<<<<<< HEAD
-      integrity: sha512-sBKMxuqBeLqzNVRGMNMgei1BKm3qS1d56qoadTMo/tTAxDlnBr/KefiRZtpVTjotvOtpiB+ItnED3fuAHCXB2A==
-=======
-      integrity: sha512-GyIM2dPaz0sI5IJWHCxzltL9bPpaaEgwLgFcDLq4KfaWldGAKbQosVaF6+4JfejA85MKADkeQjRkxJQo/hVYbg==
->>>>>>> ac9cc960
+      integrity: sha512-1Cg0FFfJizBqlNfJFnVnc9qbLz1mu0Oa4SpAYlooxGbXjflHjbbOvrLmQuB0NVnT/KgdxsEwnsKQNXLeEpidIQ==
       tarball: 'file:projects/fabric-website.tgz'
     version: 0.0.0
   'file:projects/file-type-icons.tgz':
@@ -14835,7 +14713,7 @@
     dev: false
     name: '@rush-temp/file-type-icons'
     resolution:
-      integrity: sha512-8erdm/mo0z/md6nUhTRoLnkMyjI1HWrSWhiIXxlLDdlBL/QCCysFhLu/g3YhvMc/a9gCdz7qyAbbn8/rYd3gVA==
+      integrity: sha512-YNJAI1aTdW9zdKkRx6jVZhDtXIwA6ijyzfk3rfiprrZOsh49uQrDQG2PTu+/o8TMnewW6PZcGfRq1drJXHLKQQ==
       tarball: 'file:projects/file-type-icons.tgz'
     version: 0.0.0
   'file:projects/fluent-theme.tgz':
@@ -14845,11 +14723,7 @@
     dev: false
     name: '@rush-temp/fluent-theme'
     resolution:
-<<<<<<< HEAD
-      integrity: sha512-V5eXfMisC7b20kPCdX95tRmbo7rpoUtUVh6dpSPomdNtD9bZayL3tr9fBIL2lHFv+Nnej6SR0J2d6itolr5W6w==
-=======
-      integrity: sha512-ELs2q+wPEoNzM3PasK6v/iFlvtrSQDiDrxFJzxS6aGZD72pHuuFMwvDXoDlEM4q004gzkGREA9lh4sLilUml1g==
->>>>>>> ac9cc960
+      integrity: sha512-nFgjFbZgdb41N8SKxgZVAsdvZ1ftzHRnyCjy0R9QwN/kmGrjQtaxDqsTnqmyAc4EdSDpj6HdqE37W2mScnrp+Q==
       tarball: 'file:projects/fluent-theme.tgz'
     version: 0.0.0
   'file:projects/foundation-scenarios.tgz':
@@ -14873,11 +14747,7 @@
     dev: false
     name: '@rush-temp/foundation-scenarios'
     resolution:
-<<<<<<< HEAD
-      integrity: sha512-9QsYEyGWPsEAb6M9t6zvDjcrrVJx85w4jRGMLVOlr9nuMAheQnBXbkTvqMiJ9St6dfp4/G1a2SEWd+wpLOqAkg==
-=======
-      integrity: sha512-jUmICIjbueKaGktud9rbYeJMIly1NBeuBAmqmanjxbFJ8sxw2b3NrzmlGnLyBsWCJ6QZfixOWlhThdrEXAlW4A==
->>>>>>> ac9cc960
+      integrity: sha512-kQqovhbHUyu+ejZhi0P6/nSOE+jx9kNM4ZEqsiWL6BlIeB+5k/n7WHCRFMYjI0e3WlKYqhZAfIi1WAlLBoeXlg==
       tarball: 'file:projects/foundation-scenarios.tgz'
     version: 0.0.0
   'file:projects/foundation.tgz':
@@ -14899,7 +14769,7 @@
     dev: false
     name: '@rush-temp/foundation'
     resolution:
-      integrity: sha512-T+Rit21Y9mSOlixyUPBNJYWtOB++lSalIJ2ZUNlGtH5hUFMOtLml2QdY6O5KBCAvCuO9ppFecY8e4l5512F8AA==
+      integrity: sha512-SoDCEy2XIMLVCk34T1e+/tsyuXJ0GieULz7Q2oXHLUhaK1h9ULvY9FeFK4epFvhfBKRH2Ly1KOGICYPvGPFTHw==
       tarball: 'file:projects/foundation.tgz'
     version: 0.0.0
   'file:projects/icons.tgz':
@@ -14908,7 +14778,7 @@
     dev: false
     name: '@rush-temp/icons'
     resolution:
-      integrity: sha512-f86N+9Y2tVjurYDpWeZY5Ozh5zZA2L6PWhXAY9G81zeZc+9rH889gtjKRq+jnY/OzcNqDyfQeMZ6/uqYjLeTBw==
+      integrity: sha512-+qTg8N6tIz2cgd9GtjAYtGd4BBQgr0j2wJudgzPQvIVIHlSmUkH1QMRAnMcphLbmiXzoR/PbJBelsBdYNpqnSA==
       tarball: 'file:projects/icons.tgz'
     version: 0.0.0
   'file:projects/jest-serializer-merge-styles.tgz':
@@ -14923,7 +14793,7 @@
     dev: false
     name: '@rush-temp/jest-serializer-merge-styles'
     resolution:
-      integrity: sha512-2/AELyhOi8NdTICG/sil/PGc50zZRGEAaz98cR0FJXIKwgD/skBshuiQ9hYnhLFZbwifmy+F+uM/apBr5etTCQ==
+      integrity: sha512-pN0+7WHYXFLVIHMvHY4u/G1cuLcDPQElNA/69MIqldLA5gna67XoMzECqpm5Uwk+GCfLTrpoQp8i8ixu92GfLg==
       tarball: 'file:projects/jest-serializer-merge-styles.tgz'
     version: 0.0.0
   'file:projects/merge-styles.tgz':
@@ -14933,7 +14803,7 @@
     dev: false
     name: '@rush-temp/merge-styles'
     resolution:
-      integrity: sha512-SvV1Ccy9xKseAdphiKYbIhNrKXjAMLiVH29tHcFWoA+IuW/2gmanfhDURGwEIYEip5UzbOtCwZ/BBpQyu/u/EQ==
+      integrity: sha512-cLoIBZgSWKWjjkjnAWDdJXu7OlAfWNGIKuYeShe/fKKLHlrp+Vvan+D8V6c5e/WAI63tpXGuRUE9jRC39/GawQ==
       tarball: 'file:projects/merge-styles.tgz'
     version: 0.0.0
   'file:projects/migration.tgz':
@@ -14948,11 +14818,7 @@
     dev: false
     name: '@rush-temp/migration'
     resolution:
-<<<<<<< HEAD
-      integrity: sha512-LbBy0sANXjcpojwy0uIPJcIzebUd/p7upVTpe1+j8M8b+kmBXKLBGVXONMWeUY5RO1JWLUaYmYD+g9Z11p4a8w==
-=======
-      integrity: sha512-+DbR+zSOnLXQzS3rdl6fOdWw9RtN92jKP02OZ1l+JflLb4rnpBD/BPKUKRgvg6w68PZVtbiUTGKvSOmJTa5+lA==
->>>>>>> ac9cc960
+      integrity: sha512-ZGlp0TZx7B7lwmiyiBeN7Bk1VCRkuSqFW0A+tsZTWfFFyHDstwDe1Vx90hq9hSoD7SqNTTIQHsCTDG1drzKkBA==
       tarball: 'file:projects/migration.tgz'
     version: 0.0.0
   'file:projects/office-ui-fabric-react.tgz':
@@ -14978,13 +14844,8 @@
       es6-promise: 4.2.5
       es6-weak-map: 2.0.2
       glob: 7.1.3
-<<<<<<< HEAD
       highlight.js: 9.14.2
       jest-snapshot: 24.1.0
-=======
-      highlight.js: 9.13.1
-      jest-snapshot: 23.6.0
->>>>>>> ac9cc960
       office-ui-fabric-core: 9.6.1
       prop-types: 15.7.2
       react: 16.8.2
@@ -14997,11 +14858,7 @@
     dev: false
     name: '@rush-temp/office-ui-fabric-react'
     resolution:
-<<<<<<< HEAD
-      integrity: sha512-AfVucKF/rGqY5J5yrZy5b0U2I8hdvC4UoNjknvq6qk6cq6eWKe2AddqwyG16KdRRiXLyfvUPafT9DwN+LqUfbw==
-=======
-      integrity: sha512-TTgJpoE80KcMaxDx8fyBMZa3qcpvjK5Xc6AW4pQOPm4t43mzrNUANtUajQKSbll2nzMCosRudooe0PnjesUHtg==
->>>>>>> ac9cc960
+      integrity: sha512-4qcoD1K1PzmzfEUsjkgwU07/ieeAdFjwpy2VwGFfQ5cDThsmzftI1GLTjyTwPmvXY3uTKEbTMAWJtp5WPIw+RQ==
       tarball: 'file:projects/office-ui-fabric-react.tgz'
     version: 0.0.0
   'file:projects/perf-test.tgz':
@@ -15020,25 +14877,21 @@
     dev: false
     name: '@rush-temp/perf-test'
     resolution:
-      integrity: sha512-WSoz3abIC+PUtwTe/z7barTU2vBPkuueuK5jpSGMpXLLHItE8CIIOKQY/CvXGfbFwkBuyLMmDAudwXU9rxKlqg==
+      integrity: sha512-9NNky+vuEspKZgyZJdqe//eYLckJ27jWfQYBFwcjZI/bxOHd+hvF9E3DeCMDb1wNG6LqfFbB7TYer0B/r5EMTw==
       tarball: 'file:projects/perf-test.tgz'
     version: 0.0.0
   'file:projects/pr-deploy-site.tgz':
     dev: false
     name: '@rush-temp/pr-deploy-site'
     resolution:
-<<<<<<< HEAD
-      integrity: sha512-8vRmSk8R20H2H47lwops+l9TneYkOg07paCS5cYPJ6hikmMG5xpzxhPyh6c/OO4NHWnQd+HOXXt7BKJCfvp6Zg==
-=======
-      integrity: sha512-qKXfQtWc8JC8J6LQ2vtMtZn6U8stohaEfrpwhhDDzUbRHYVjrCOgecJJvxK+kW8CUtvKAupHn03puylMKFKLZw==
->>>>>>> ac9cc960
+      integrity: sha512-h9M9N3QZtuBuyiZRaYbXOphZ47m4DZJWO7X1mTNI5kEQ9DBiRvfm1y3HAksWaKjCdjKrgO/Y7lFpDE+ObQb2qA==
       tarball: 'file:projects/pr-deploy-site.tgz'
     version: 0.0.0
   'file:projects/prettier-rules.tgz':
     dev: false
     name: '@rush-temp/prettier-rules'
     resolution:
-      integrity: sha512-jWWVmeywKZJiB8xv4ZdJ77AkTUoIgzr9ZNB2lGWp57zq/NqAGn6JVhkrf8Kp4GUPUyszGKn2NIVPx510n1eT7Q==
+      integrity: sha512-7r4uNiMS8+omI76CKiVw7nJn2G0vs6Cd+CEAmTGmXDRT/FaMbDSIlsOpg+jzuO/fzg/zDB5GT7kwYff1IQWMiw==
       tarball: 'file:projects/prettier-rules.tgz'
     version: 0.0.0
   'file:projects/react-cards.tgz':
@@ -15063,11 +14916,7 @@
     dev: false
     name: '@rush-temp/react-cards'
     resolution:
-<<<<<<< HEAD
-      integrity: sha512-4GkelONh+EwPGgYmEqxXCKifyGR7azwBrdLlgdVJvQQ1ut/PZ5TVn+jJw2WSV8bd1YfyqR/gzxF1k67GLvmnwg==
-=======
-      integrity: sha512-OxU77g8ArM3V6Sf+v+Dr4KRF+1nbSG+5VGV2RtgsgWb+iAklkDC7gNw6tWMP61pcF7Juks6w0KotoAy62Svbrw==
->>>>>>> ac9cc960
+      integrity: sha512-++SnSABc4PxorBiIm8j+KA+S1sX883LC2Rtrzk9RpWBC6tP/5gaJg+WXjt5JPEEeNXuyHCRLvygfNvxtEda6XQ==
       tarball: 'file:projects/react-cards.tgz'
     version: 0.0.0
   'file:projects/server-rendered-app.tgz':
@@ -15086,11 +14935,7 @@
     dev: false
     name: '@rush-temp/server-rendered-app'
     resolution:
-<<<<<<< HEAD
-      integrity: sha512-6Z7cJX7NwOuXrtxHRxE0d77+hHxBda5Xji9IaIiLqOZLynDUdjhiKij5c0+cHF9bbpvGjmjdEbG1THZPqhio2w==
-=======
-      integrity: sha512-f/d75PHTZxtFszTNqvxzlQpD9ksB0o1zN2QmFaU2xuAd/gIG/tP1ezHBuqPBgplDDJv7SWu4UmdvzwyvaH2UMQ==
->>>>>>> ac9cc960
+      integrity: sha512-33LfKNSKIFruBq6fdiL3/ocwPm+XHyw+aTYivS5Av8/jrFdIKmsNxTqRl1iIX84+cHjz27mrM5BF7pLwmu++Yw==
       tarball: 'file:projects/server-rendered-app.tgz'
     version: 0.0.0
   'file:projects/set-version.tgz':
@@ -15100,7 +14945,7 @@
     dev: false
     name: '@rush-temp/set-version'
     resolution:
-      integrity: sha512-MY/nTv4vTUCyfqgAL/Dv/Cuj6GPtoe98rc2BjPHZY9LcVRdtF0cC996Hqka2H/E33BPJNKmBwkaeYKqYYw7vPg==
+      integrity: sha512-swDn05Wf7mAOvEottKkS/GjvS8olYE0961zzxXO1r3TIPp8+/Txjs6apV08d5hjbDLeFlDOzxtWcCsBpGAHqnQ==
       tarball: 'file:projects/set-version.tgz'
     version: 0.0.0
   'file:projects/ssr-tests.tgz':
@@ -15119,11 +14964,7 @@
     dev: false
     name: '@rush-temp/ssr-tests'
     resolution:
-<<<<<<< HEAD
-      integrity: sha512-pUQt02Pg3NO7QvuVROwk5lGlbNn5cdSD1nIt+sc7Vqzg3sSLhCNjJXh3vRDtw5wuTHNOLV2rDL0LCPPGoinoKA==
-=======
-      integrity: sha512-LmEThRDt3gZNn227SjUAh4RQXwEVoEwThdnUWUqSFbeTN8Odh/Sx9U0ebsHkpk0EHuQKwieeg6vr+C0FQSgebg==
->>>>>>> ac9cc960
+      integrity: sha512-edj4BOphPrn2oadPvXkvukSQEvJADfxsS/7tx6SWiioSYPjWuYoj5HQm84tfd9AFTkh24d/qdbWUhv50jvutDQ==
       tarball: 'file:projects/ssr-tests.tgz'
     version: 0.0.0
   'file:projects/styling.tgz':
@@ -15140,7 +14981,7 @@
     dev: false
     name: '@rush-temp/styling'
     resolution:
-      integrity: sha512-Pg0/ttx4kgeYmpTImeo9KqHCeB1aX73ZXeB/3/II8O9iLq1M0zimVKafye4YtGCPdUI0U/cAjHQBElqdm15TjQ==
+      integrity: sha512-fbwMe8M8KTM+xu/PxyhWStwjtuqJ9tsfMGwTg+Fr4ysvPRgdWcUsdkdcDVY2kwu3nnPtYiYLYeA3XQHjeS84tg==
       tarball: 'file:projects/styling.tgz'
     version: 0.0.0
   'file:projects/test-bundles.tgz':
@@ -15154,11 +14995,7 @@
     dev: false
     name: '@rush-temp/test-bundles'
     resolution:
-<<<<<<< HEAD
-      integrity: sha512-yO5LTpZkCZLeYn9wSK6DqKypKpB1LQs1skIAhKbl6a//rszCiY/QSJ9DhguyCRiGgsh+2DSkMXzb8SFCXopDsw==
-=======
-      integrity: sha512-a9+RRXnSuU+qqNycATKPKqphP+7ZzKAAQtoapgqLCjARRAghO13sPDPoSQrcHLs323YAsgXmTXOftKhuPBFP+A==
->>>>>>> ac9cc960
+      integrity: sha512-8e+PSWSkwY2x6zdYJ2BgK29jXuIMaQMxf2E0QQR3EXtqIfTKINEB0I6WoAlWugUUehn7dJQRzNtGx6sqTJA25g==
       tarball: 'file:projects/test-bundles.tgz'
     version: 0.0.0
   'file:projects/test-utilities.tgz':
@@ -15180,7 +15017,7 @@
     dev: false
     name: '@rush-temp/test-utilities'
     resolution:
-      integrity: sha512-5IPi/Cp4lqcpSIrmzh8JDwBlMX93AUkqg5dfHaXq8TRqtK2XQb7XVvdrHzex+OfZIcQVTas/J5Mhb1PZZONLrA==
+      integrity: sha512-VgNo/Bq1qPmcAfRTFI68OnSL8ytCFc+cbjHeu0UdYZD4tqEwn/s68D/njMUVBMXDb5nQr1nQ/kqVoQwLYX/F8A==
       tarball: 'file:projects/test-utilities.tgz'
     version: 0.0.0
   'file:projects/theme-samples.tgz':
@@ -15190,11 +15027,7 @@
     dev: false
     name: '@rush-temp/theme-samples'
     resolution:
-<<<<<<< HEAD
-      integrity: sha512-rw+mqKk+B+AFDYFx3HtIDNGqDr89D1+BSPO42SPGJg/V5N5zR1H0CT72ESi5o5SrvBhd9oe7qROytIXXy7wCjg==
-=======
-      integrity: sha512-SdRTYCwYP17mCro29E67IAnc14LsI1V8Ky9lrebuzPV8qjQ0V1jeuAg6rTtl0i+ybgYX3+PfTV0TnDkEHY/Qsg==
->>>>>>> ac9cc960
+      integrity: sha512-e2YSh8NJHbfyXuI+KG1U7wuXeRQyfg0+4oHdrTNl30CuveRwOcb6DYRTEPoKC5DKprfbWrxGSwDMLZyh6lOygw==
       tarball: 'file:projects/theme-samples.tgz'
     version: 0.0.0
   'file:projects/todo-app.tgz':
@@ -15213,11 +15046,7 @@
     dev: false
     name: '@rush-temp/todo-app'
     resolution:
-<<<<<<< HEAD
-      integrity: sha512-/HMtDvZah6rF3AJacJhiN7n9JuNA4jezEpYm2lC8qVSTByfoQ/UKSGOKPpmKUpX0/sDdr7tD56oywCR+knDWAA==
-=======
-      integrity: sha512-tf1UR587rArm6P1zJ7lSs6ryjARXu2St2dOYX/KUYOR0nLFyOPwRLd6Lx8XGke6XRBqmI8aVthHmQLhqByAh8g==
->>>>>>> ac9cc960
+      integrity: sha512-udu5UnOJec9EO1b4hKgTiuJWZ7xJf35CAFyImF4XgImJmhygeholgZRJGzsVvVU6xe8uyIiMkylC1mBzULNREA==
       tarball: 'file:projects/todo-app.tgz'
     version: 0.0.0
   'file:projects/tslint-rules.tgz':
@@ -15226,7 +15055,7 @@
     dev: false
     name: '@rush-temp/tslint-rules'
     resolution:
-      integrity: sha512-wiF89QC/Eb8gFfjAYjpJGYjGRzcA8XWx+VWo9rbcD+vasLIPGyi7kXd0XUtiMmwvhFmyB4vpBf6Rf2NG9ho2kQ==
+      integrity: sha512-Vu6KfHLwfaDcQpLC7DgfimwLVDR+v0ziD9aikbuthY+Tv1d5MUOGYAe0hNMlzlnMXzQfryFO1DSzBgtMURuvrQ==
       tarball: 'file:projects/tslint-rules.tgz'
     version: 0.0.0
   'file:projects/utilities.tgz':
@@ -15251,7 +15080,7 @@
     dev: false
     name: '@rush-temp/utilities'
     resolution:
-      integrity: sha512-o+e8fCXQgpKjsFOYpuvx7m9e0fNNHLNhWclOIfFsuwojfNN7BxJ8XS2GGLvqCBfCoXz0D5cvk2sS1P5gKcdy1g==
+      integrity: sha512-g38qW5yfnWR7W0biEl5ywHV9g1khT4kTx0GC6LejoV2le9jYZyOgVs2dRm0Beyu9tqUZGBLPXawRC7ceoDbVwQ==
       tarball: 'file:projects/utilities.tgz'
     version: 0.0.0
   'file:projects/variants.tgz':
@@ -15261,11 +15090,7 @@
     dev: false
     name: '@rush-temp/variants'
     resolution:
-<<<<<<< HEAD
-      integrity: sha512-uvKeWesibSBVEA7jbA3lA0Lw3zKQfMOHSjwwryS00V+nKK0M+dRbaeIKHNYbduUy8UIshIy8/x1eG9P5XO8aZA==
-=======
-      integrity: sha512-EnxyAfbaYU9NSw9wkBK6XFB+2cztTdFleSP8SeuV4i6Hvp96Csxra+h/nGu6n4G4U+GD+EIBhIIEsnV3wMteuQ==
->>>>>>> ac9cc960
+      integrity: sha512-FuBezHRzB7p2dDCM7lQTVXkMfR7JF2M5Jf80XB07etvJa/ZXjXcM9+Oqw4uX8TZRFzL9ijLpSUQqLt359cwW/A==
       tarball: 'file:projects/variants.tgz'
     version: 0.0.0
   'file:projects/vr-tests.tgz':
@@ -15297,11 +15122,7 @@
     dev: false
     name: '@rush-temp/vr-tests'
     resolution:
-<<<<<<< HEAD
-      integrity: sha512-b+RdeA+mTw6wOL0SZWS2RlwzT2pH4H36yEbJJWgZITeFfemMAKNvl2N4+AZEb2BfsFJSmDTD9h+uL47OahSXGg==
-=======
-      integrity: sha512-P734f2HuH0CEVl0Xt600HwfQ7wmsGfRulOnvGCM5pgNbbsz+YxUoEMfxt+uvrIGQ87XCt7MFrYkw28YSBGD2sA==
->>>>>>> ac9cc960
+      integrity: sha512-+KqKgLX9mF34rQnKQlfZjU/hnlw8YjlBI0F88IVLWD+U14c2Gi0z1/e63m+M0jZrInC1JrSUlPd/BKFl9eULKw==
       tarball: 'file:projects/vr-tests.tgz'
     version: 0.0.0
   'file:projects/webpack-utils.tgz':
@@ -15316,14 +15137,14 @@
     dev: false
     name: '@rush-temp/webpack-utils'
     resolution:
-      integrity: sha512-G5AIXoAvr1fN9aAfSxWX+/P2jHVEktKhrRTaZg6Tc+QuplGGuJhc0c3JyaFVzvnr4PDb0QRwB8u+RPYmVlDVaQ==
+      integrity: sha512-SJIK/j67ySefNGJvxcapI5eCxLS56Cym912lkTTrkPueQhHH61l7qrNvoNLFI5iLt8faX1LN6PFGdFU2Q9217w==
       tarball: 'file:projects/webpack-utils.tgz'
     version: 0.0.0
 registry: 'https://registry.npmjs.org/'
 shrinkwrapMinorVersion: 9
 shrinkwrapVersion: 3
 specifiers:
-  '@microsoft/api-extractor': ^7.0.23
+  '@microsoft/api-extractor': ~7.0.23
   '@microsoft/load-themed-styles': ^1.7.13
   '@microsoft/loader-load-themed-styles': ^1.6.0
   '@rush-temp/azure-themes': 'file:./projects/azure-themes.tgz'
