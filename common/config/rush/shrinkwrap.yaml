--- conflicted
+++ resolved
@@ -56,16 +56,10 @@
   '@types/jest': 23.0.0
   '@types/loader-utils': 1.1.3
   '@types/mocha': 2.2.39
-<<<<<<< HEAD
   '@types/node': 8.10.40
+  '@types/prettier': 1.16.1
   '@types/prop-types': 15.5.9
   '@types/react': 16.8.3
-=======
-  '@types/node': 8.10.38
-  '@types/prettier': 1.16.1
-  '@types/prop-types': 15.5.3
-  '@types/react': 16.3.16
->>>>>>> 0f6ea864
   '@types/react-addons-test-utils': 0.14.18
   '@types/react-dom': 16.8.1
   '@types/react-test-renderer': 16.8.1
@@ -138,17 +132,10 @@
   prop-types: 15.7.2
   raf: 3.4.1
   raw-loader: 0.5.1
-<<<<<<< HEAD
   react: 16.8.2
   react-dom: 16.8.2
   react-draggable: 3.1.1
-  react-grid-layout-fabric: 0.16.6
-=======
-  react: 16.6.3
-  react-dom: 16.6.3
-  react-draggable: 3.0.5
   react-grid-layout-fabric: 0.16.7
->>>>>>> 0f6ea864
   react-highlight: 0.10.0
   react-loadable: 5.5.0
   react-resizable: 1.7.5
@@ -878,9 +865,6 @@
     dev: false
     resolution:
       integrity: sha512-VQgHxyPMTj3hIlq9SY1mctqx+Jj8kpQfoLvDlVSDNOyuYs8JYfkuY3OW/4+dO657yPmNhHpePRx0/Tje5ImNVQ==
-<<<<<<< HEAD
-  /@types/cheerio/0.22.10:
-=======
   /@types/babel-types/7.0.6:
     dev: false
     resolution:
@@ -891,8 +875,7 @@
     dev: false
     resolution:
       integrity: sha512-xH2e58elpj1X4ynnKp9qSnWlsRTIs6n3tgLGNfwAGHwePw0mulHQllV34n0T25uYSu1k0hRKkWXF890B1yS47w==
-  /@types/cheerio/0.22.9:
->>>>>>> 0f6ea864
+  /@types/cheerio/0.22.10:
     dev: false
     resolution:
       integrity: sha512-fOM/Jhv51iyugY7KOBZz2ThfT1gwvsGCfWxpLpZDgkGjpEO4Le9cld07OdskikLjDUQJ43dzDaVRSFwQlpdqVg==
@@ -1000,30 +983,23 @@
     dev: false
     resolution:
       integrity: sha512-RRSjdwz63kS4u7edIwJUn8NqKLLQ6LyqF/X4+4jp38MBT3Vwetewi2N4dgJEshLbDwNgOJXNYoOwzVZUSSLhkQ==
-<<<<<<< HEAD
   /@types/node/8.10.42:
     dev: false
     resolution:
       integrity: sha512-8LCqostMfYwQs9by1k21/P4KZp9uFQk3Q528y3qtPKQnCJmKz0Em3YzgeNjTNV1FVrG/7n/6j12d4UKg9zSgDw==
-=======
   /@types/node/8.10.44:
     dev: false
     resolution:
       integrity: sha512-HY3SK7egERHGUfY8p6ztXIEQWcIPHouYhCGcLAPQin7gE2G/fALFz+epnMwcxKUS6aKqTVoAFdi+t1llQd3xcw==
->>>>>>> 0f6ea864
   /@types/node/8.5.8:
     dev: false
     resolution:
       integrity: sha512-8KmlRxwbKZfjUHFIt3q8TF5S2B+/E5BaAoo/3mgc5h6FJzqxXkCK/VMetO+IRDtwtU6HUvovHMBn+XRj7SV9Qg==
-<<<<<<< HEAD
+  /@types/prettier/1.16.1:
+    dev: false
+    resolution:
+      integrity: sha512-db6pZL5QY3JrlCHBhYQzYDci0xnoDuxfseUuguLRr3JNk+bnCfpkK6p8quiUDyO8A0vbpBKkk59Fw125etrNeA==
   /@types/prop-types/15.5.9:
-=======
-  /@types/prettier/1.16.1:
-    dev: false
-    resolution:
-      integrity: sha512-db6pZL5QY3JrlCHBhYQzYDci0xnoDuxfseUuguLRr3JNk+bnCfpkK6p8quiUDyO8A0vbpBKkk59Fw125etrNeA==
-  /@types/prop-types/15.5.3:
->>>>>>> 0f6ea864
     dev: false
     resolution:
       integrity: sha512-Nha5b+jmBI271jdTMwrHiNXM+DvThjHOfyZtMX9kj/c/LUj2xiLHsG/1L3tJ8DjAoQN48cHwUwtqBotjyXaSdQ==
@@ -10412,16 +10388,6 @@
       node: '>=4'
     hasBin: true
     resolution:
-<<<<<<< HEAD
-=======
-      integrity: sha512-YgPLFFA0CdKL4Eg2IHtUSjzj/BWgszDHiNQAe0VAIBse34148whfdzLagRL+QiKS+YfK5ftB6X4v/MBw8yCoug==
-  /prettier/1.16.4:
-    dev: false
-    engines:
-      node: '>=4'
-    hasBin: true
-    resolution:
->>>>>>> 0f6ea864
       integrity: sha512-ZzWuos7TI5CKUeQAtFd6Zhm2s6EpAD/ZLApIhsF9pRvRtM1RFo61dM/4MSRUA0SuLugA/zgrZD8m0BaY46Og7g==
   /pretty-error/2.1.1:
     dependencies:
@@ -10517,11 +10483,7 @@
     dependencies:
       loose-envify: 1.4.0
       object-assign: 4.1.1
-<<<<<<< HEAD
       react-is: 16.8.2
-=======
-      react-is: 16.8.4
->>>>>>> 0f6ea864
     dev: false
     resolution:
       integrity: sha512-8QQikdH7//R2vurIJSutZ1smHYTcLpRWEOlHnzcWHmBYrOGUysKwSsrC89BCiFj3CbrfJ/nXFdJepOVrY1GCHQ==
@@ -10819,20 +10781,15 @@
     peerDependencies:
       react: ^16.0.0
     resolution:
-<<<<<<< HEAD
       integrity: sha512-Ob2wK7XG2tUDt7ps7LtLzGYYB6DXMCLj0G5fO6WeEICtT4/HdpOi7W/xLzZnR6RCG1tYza60nMdqtxzA8FaPJQ==
   /react-draggable/3.1.1:
-=======
-      integrity: sha512-ttMem9yJL4/lpItZAQ2NTFAbV7frotHk5DZEHXUOws2rMmrsvh1Na7ThGT0dTzUIl6pqTOi5tYREfL8AEna3lA==
-  /react-draggable/3.0.5:
     dependencies:
       classnames: 2.2.6
-      prop-types: 15.6.2
-    dev: false
-    resolution:
-      integrity: sha512-qo76q6+pafyGllbmfc+CgWfOkwY9v3UoJa3jp6xG2vdsRY8uJTN1kqNievLj0uVNjEqCvZ0OFiEBxlAJNj3OTg==
+      prop-types: 15.7.2
+    dev: false
+    resolution:
+      integrity: sha512-tqIgDUm4XPSFbxelYpcsnayPU79P26ChnszDl5/RDFKfMuHnRxypS+OFfEyAEO1CtqaB3lrecQ2dyNIE2G0TlQ==
   /react-draggable/3.2.1:
->>>>>>> 0f6ea864
     dependencies:
       classnames: 2.2.6
       prop-types: 15.7.2
@@ -10872,11 +10829,7 @@
       classnames: 2.2.6
       lodash.isequal: 4.5.0
       prop-types: 15.7.2
-<<<<<<< HEAD
-      react-draggable: 3.1.1
-=======
       react-draggable: 3.2.1
->>>>>>> 0f6ea864
       react-resizable: 1.7.5
     dev: false
     resolution:
@@ -10970,13 +10923,6 @@
   /react-is/16.8.4:
     dev: false
     resolution:
-<<<<<<< HEAD
-=======
-      integrity: sha512-Y4rC1ZJmsxxkkPuMLwvKvlL1Zfpbcu+Bf4ZigkHup3v9EfdYhAlWAaVyA19olXq2o2mGn0w+dFKvk3pVVlYcIA==
-  /react-is/16.8.4:
-    dev: false
-    resolution:
->>>>>>> 0f6ea864
       integrity: sha512-PVadd+WaUDOAciICm/J1waJaSvgq+4rHE/K70j0PFqKhkTBsPv/82UGQJNXAngz1fOQLLxI6z1sEDmJDQhCTAA==
   /react-lifecycles-compat/3.0.4:
     dev: false
@@ -14405,11 +14351,7 @@
     dev: false
     name: '@rush-temp/azure-themes'
     resolution:
-<<<<<<< HEAD
-      integrity: sha512-1/8rFfrOALL9BX2CQEkr34JexT7KRTlhxqiAysYyQLI9+ipqRm4GUP3j7rBKoVOeMOacqZDbOOmzOcFxJ65KVA==
-=======
-      integrity: sha512-qh/K1ZHj+h8YD9sLr2leyfkm1Klo7ZuHdqU6S/9dbzXr2sbuB9h6S2fWi21z7seVWM6DiqWzM2puwOFOg8o4pA==
->>>>>>> 0f6ea864
+      integrity: sha512-MDMIJsbZxjaQZ+TrEC2k4Ki8+H+50pNkmaJdkdoj8y5SuS5dM4RzHKbUAC1c9rbZU4/6M3+QMawSTvpGNyqL4w==
       tarball: 'file:projects/azure-themes.tgz'
     version: 0.0.0
   'file:projects/build.tgz':
@@ -14473,11 +14415,7 @@
     dev: false
     name: '@rush-temp/build'
     resolution:
-<<<<<<< HEAD
-      integrity: sha512-MSrCPuuxZwaj8TIZJjK2+IQ+A6XS4KGVA1ItZPVNg/kWikH2Zy6i9JO8Pn4J4bFSxBo8wqmk2URmO/BQolq+VA==
-=======
-      integrity: sha512-44O+znyT4h6KuVVFn2Rp9yvEFKHskInmCAZbahGT8BUkZyZIqpRtlc1R7h69LWCSsULXadSS7vOZvYEFuXP/IQ==
->>>>>>> 0f6ea864
+      integrity: sha512-ph6m4ic0eR0WZdwFZ02Rqp9cN21luw43NuPysA9KXi8757VXn5GzybNCRO6VT6E2Dq1SSNEYljOj/GSQmu7t9A==
       tarball: 'file:projects/build.tgz'
     version: 0.0.0
   'file:projects/charting.tgz':
@@ -14520,11 +14458,7 @@
     dev: false
     name: '@rush-temp/charting'
     resolution:
-<<<<<<< HEAD
-      integrity: sha512-/NN1YJhQwMhP9K0BWELVeEQjnBU5Yc9308e3+pHSIjgobDoKk3gpVLzHoEWIntuunhA3E7ZYV3ENtyZgJU8VlQ==
-=======
-      integrity: sha512-nQYCCXHpGMYk/VIClTqVltkMJQQDLToECp8/J/UbkZpFN6lwygWt9/iISCb5oKqPsrV37Q7xL6DMTE8ImxRUdg==
->>>>>>> 0f6ea864
+      integrity: sha512-4yJs6Cy+tfO+WGIqy4eFq5RQVEjbBrGk9ZtCGskkiMPRyE0dkMvC8kU+rQjE0dIUCLx1M22UHfTsUzNBUu+VIg==
       tarball: 'file:projects/charting.tgz'
     version: 0.0.0
   'file:projects/codepen-loader.tgz':
@@ -14539,13 +14473,13 @@
       loader-utils: 1.2.3
       prettier: 1.16.4
       recast: 0.15.5
-      ts-jest: 22.4.6
+      ts-jest: 24.0.0
       tslib: 1.9.3
       webpack: 4.29.5
     dev: false
     name: '@rush-temp/codepen-loader'
     resolution:
-      integrity: sha512-nssGOAeCuH3M4KUaCXgqWV2ZsIsl5kjlFtOthP+Y5uCE0U1gZuaN3oRrUZNUEVgHTlPmlorlJRnLIryDTh0d4Q==
+      integrity: sha512-ibwjQZi2S9rXwPDB8tQEvA4Efuzt5oU1f4hfOqF9deM3A7Q6D2ZeHvnPZLaVRCINBlI87rQTFy3rOF+dil5xUA==
       tarball: 'file:projects/codepen-loader.tgz'
     version: 0.0.0
   'file:projects/dashboard.tgz':
@@ -14560,37 +14494,21 @@
       '@types/webpack-env': 1.13.0
       auto-fontsize: /auto-fontsize/1.0.18/react-dom@16.8.2+react@16.8.2
       css-loader: 0.28.11
-<<<<<<< HEAD
       enzyme: 3.8.0
       enzyme-adapter-react-16: /enzyme-adapter-react-16/1.9.1/018e8dea249935692f342b068a7b414a
       react: 16.8.2
       react-dom: /react-dom/16.8.2/react@16.8.2
       react-draggable: 3.1.1
-      react-grid-layout-fabric: 0.16.6
+      react-grid-layout-fabric: 0.16.7
       react-resizable: /react-resizable/1.7.5/react-dom@16.8.2+react@16.8.2
       react-test-renderer: /react-test-renderer/16.8.2/react@16.8.2
-=======
-      enzyme: 3.7.0
-      enzyme-adapter-react-16: /enzyme-adapter-react-16/1.7.0/e8f8bfbb711e8fd801435f0085a093dd
-      react: 16.6.3
-      react-dom: /react-dom/16.6.3/react@16.6.3
-      react-draggable: 3.0.5
-      react-grid-layout: github.com/samiyaakhtar/react-grid-layout/6ed4e54bcb5236f78bf181433ad36aea971e5891/react-dom@16.6.3+react@16.6.3
-      react-grid-layout-fabric: 0.16.7
-      react-resizable: /react-resizable/1.7.5/react-dom@16.6.3+react@16.6.3
-      react-test-renderer: /react-test-renderer/16.6.3/react@16.6.3
->>>>>>> 0f6ea864
       stickyfilljs: 2.1.0
       style-loader: 0.21.0
       tslib: 1.9.3
     dev: false
     name: '@rush-temp/dashboard'
     resolution:
-<<<<<<< HEAD
-      integrity: sha512-bAFH3ROL4kUTg5SRx1k0uyRK8cTvG6usk3LmsKSteI5uvyMbW4oRAgvPgNmAIay3jVC0BNwvu4wMJa/0CtHz+A==
-=======
-      integrity: sha512-rcIBLskF2rfiB5p0x0ECySCrjXvE0vV5c0nrJV+ov8UX0iEXj4ToCKrNhQENUVOCo0smtXV1/zzj4lCT3K/56Q==
->>>>>>> 0f6ea864
+      integrity: sha512-6scD+1w121gEr/+m/idrppMBiU+BJcSo8/pJZ20nGquvz/CgQpn6f2Ao3YqxrgpXAhoqxbXLg6Q6byxfwn/WoA==
       tarball: 'file:projects/dashboard.tgz'
     version: 0.0.0
   'file:projects/date-time.tgz':
@@ -14615,11 +14533,7 @@
     dev: false
     name: '@rush-temp/date-time'
     resolution:
-<<<<<<< HEAD
-      integrity: sha512-r1XUI9WU35np+CDy9UAQpuCYC3wHATr6VI3uQMNllqwvVEL5B/vYlAMSvLzs1p3QuKR/sHkyyvmKlRb9SUUR4w==
-=======
-      integrity: sha512-zOplqtGITCgDIO1tWvzVBs/yU8+hAsIq2x+Pg9TND6Y345FvzUkYw88mVhTKp2k/6UET31X7dJrJvAO6Ziu7gA==
->>>>>>> 0f6ea864
+      integrity: sha512-BregDPgCb4BUouEEX8jC4avJH6OUmOpiK6Q/6pIezx5r/nTjAPOCrnrawcqlpttXj2t6Nmfx3Oj/3I5eX16m1w==
       tarball: 'file:projects/date-time.tgz'
     version: 0.0.0
   'file:projects/example-app-base.tgz':
@@ -14644,11 +14558,7 @@
     dev: false
     name: '@rush-temp/example-app-base'
     resolution:
-<<<<<<< HEAD
-      integrity: sha512-BlFmLAtU6gr+pUs5r9BJG92iBMMCGft2U4zyUeVxsKqU+u1O73AtoY8XjzkW6U9SQIVevYwRQ0hTI6KKm/1qWw==
-=======
-      integrity: sha512-7v69eWL189lnjuJp0lzARsDDcyEWTItKcc01EX9GGDkw7SJpNvTn0N0nE1mhEz9/qmukV/hW9tdmak7cLMJq5A==
->>>>>>> 0f6ea864
+      integrity: sha512-B7Ztohp1ix3CpUAY5vQMnFXLrrN47x55ciX9XPsQtpnl18MehMuYA/ot5S8INma1AAb7G6XRmp9KS+Xh1v4g6A==
       tarball: 'file:projects/example-app-base.tgz'
     version: 0.0.0
   'file:projects/experiments.tgz':
@@ -14681,11 +14591,7 @@
     dev: false
     name: '@rush-temp/experiments'
     resolution:
-<<<<<<< HEAD
-      integrity: sha512-rPxOwlpVnbu5TQtk73w13koRWMoYoTP+XM8lyxHyjHcOHTatRuJH3O6NveO+z3Oi/8sbyvAZ8PmXeRPEK+Gm6A==
-=======
-      integrity: sha512-sQ7Ouj49LYDbXQdqjkglCxBWz+hIP/SHyJhsz0P9oYIH0fVC1OGYAu7CAKv9LaY9Pfq6D7x9/gxyrNCoPrF6ow==
->>>>>>> 0f6ea864
+      integrity: sha512-RTa7MesbPxG4tn9lpeL2X4IyfTucwaWB5u9+/HkqrHI8NK1Tmn5jTeafRKedHNpCj1g+mcVvZgkRgYQSWIMbQQ==
       tarball: 'file:projects/experiments.tgz'
     version: 0.0.0
   'file:projects/fabric-website-resources.tgz':
@@ -14721,11 +14627,7 @@
     dev: false
     name: '@rush-temp/fabric-website-resources'
     resolution:
-<<<<<<< HEAD
-      integrity: sha512-Hj4tbD3NCoCn6EdY3a2oGg5LB7TI7zfTLfoWoHiHCnoox4A42Y+Wyiuuxmse6cZWATsbkhLQW9ogzgRzRgwFfw==
-=======
-      integrity: sha512-PYC/ZuXaWPE4jDKu9HMmKTqwVbaMlgcrsA1gemrbv89WF6O6fxWoT9fY4xWcPmZi8sRjIf0v9eOCGlnLkO6buw==
->>>>>>> 0f6ea864
+      integrity: sha512-7Vddg6cbHlwRGvtNz8MJrFHmmMm2n4DtcQkpi8X8RBmxgp2To2hhN9grr1S7yo0FN7OLXclhe1DnEyN5M6XMuQ==
       tarball: 'file:projects/fabric-website-resources.tgz'
     version: 0.0.0
   'file:projects/fabric-website.tgz':
@@ -14752,11 +14654,7 @@
     dev: false
     name: '@rush-temp/fabric-website'
     resolution:
-<<<<<<< HEAD
-      integrity: sha512-v6DUo8aAileBTTQNSWfFs/9qNWRGDNNkyPwrw7sJ4bk4pfdoxElMi+fbGpiU4t3Wip/WCQVhpXOfrvFTHTwXog==
-=======
-      integrity: sha512-Xk+IWKH3YgkP7T/O6yzr0LnSVukFgmAZgzrcO1W1UX5jeweFIR+gNGMW5vw7d89kT2NyMUwVO6zchgJtFumj9g==
->>>>>>> 0f6ea864
+      integrity: sha512-FHW2nRIz7i/aHqxdREcr5moHcCmaYh5tMH06xdP/3blxi7ZPgde6tGnuaUtOaTsE5/GM9NoeWESXt0xGBEpKBw==
       tarball: 'file:projects/fabric-website.tgz'
     version: 0.0.0
   'file:projects/file-type-icons.tgz':
@@ -14769,11 +14667,7 @@
     dev: false
     name: '@rush-temp/file-type-icons'
     resolution:
-<<<<<<< HEAD
-      integrity: sha512-krLzO+ttsy+82CrhiWYKVNTDrsqDFnGv98juGgbkg0T1qh7E7JSYTUa7SqR1I8nAVu1arJorMQ9t5MAaV8wC4w==
-=======
-      integrity: sha512-OYFOcNMg+at3ciuyPy6N7qQ+yNeftmkTv1MBLh/eEVN2e8Faob7X1wyq5DbQ9LkraY/fyFERUm1+/154QrJd/A==
->>>>>>> 0f6ea864
+      integrity: sha512-7zUZ4mMR5jn48ENIrP0HnMfZes9Te/LsfGxEH/mcHxYFvU736I/NbfOgxnc1VeTwyfNqsBsCSN8djlMEFz5i0w==
       tarball: 'file:projects/file-type-icons.tgz'
     version: 0.0.0
   'file:projects/fluent-theme.tgz':
@@ -14783,11 +14677,7 @@
     dev: false
     name: '@rush-temp/fluent-theme'
     resolution:
-<<<<<<< HEAD
-      integrity: sha512-pftIoBE1jpwdbdMZY6hq4bNpH+HnYf7TIFcxPBLUjTGDTR1a4gonuKaPIY1s9QoGxHQHMSjQEnmkOHE86Cu0Wg==
-=======
-      integrity: sha512-9LJonpI5hu20fTlQTMCkhplGYJ3wUelynR3+/z0UskZJFVqB06Q0WkQEBR0Ti5S9Xpcd79cjuNr0Zy37Hr0E4Q==
->>>>>>> 0f6ea864
+      integrity: sha512-F2E0Vg4jon+0Xqaac4Q6NaDCbyM8Vlemfn6nwnSCghdMusgVHH+mAfAhhYGEIUuJCzesYxHK3zqqxvcyvWDoTw==
       tarball: 'file:projects/fluent-theme.tgz'
     version: 0.0.0
   'file:projects/foundation-scenarios.tgz':
@@ -14811,11 +14701,7 @@
     dev: false
     name: '@rush-temp/foundation-scenarios'
     resolution:
-<<<<<<< HEAD
-      integrity: sha512-0PiY1Vuo3HNNKEg5wznctUIern2k37Nw0fBAoBp0qOH60iVukt9JI+u/fAhjFmfzXU77AQltuSUyZU0uBlxFzw==
-=======
-      integrity: sha512-r5Y/BLWSI8VvXCsVSFIi0R3siMGRAUzASVSPBP9sl5BUFKB+afNPorIMT2/OWrGlPHlsqSHlkJnZ3d8TWx1qTg==
->>>>>>> 0f6ea864
+      integrity: sha512-XG+N0j6bpxTYUDENzITrbwr6rnSJj2PJW9jES4LXMNAKIf1aNeUEj1xhdZNOLNWvJSR/Nr5JQlCAa3/sQT7MeQ==
       tarball: 'file:projects/foundation-scenarios.tgz'
     version: 0.0.0
   'file:projects/foundation.tgz':
@@ -14837,11 +14723,7 @@
     dev: false
     name: '@rush-temp/foundation'
     resolution:
-<<<<<<< HEAD
-      integrity: sha512-2HeSAJ/it3PZR7ytPiUBPIymXGKue6r29lAgYDatWJKPQrsHMvcZ3nFAUlhtm8Gle8qOKDB6rfUMSeXfjYSG4A==
-=======
-      integrity: sha512-seBg6qjIs5TiulXBp2sIpiMV4hvb/KqAE4aC6If7aIV14gucu1hjy90X9NL0sSWsbm9xXwm+ORo7sM+Z5WvIfg==
->>>>>>> 0f6ea864
+      integrity: sha512-QGBm1g8hj2jEzqVl8dhW0WcDYl/hRqa00dUlEbmLJFETxO4TX2xSPqlK8GhGWM1YYKhTx4JLufTz0y1xc69Ikg==
       tarball: 'file:projects/foundation.tgz'
     version: 0.0.0
   'file:projects/icons.tgz':
@@ -14850,11 +14732,7 @@
     dev: false
     name: '@rush-temp/icons'
     resolution:
-<<<<<<< HEAD
-      integrity: sha512-zimbhMFdFWY6NxjRSVjkztZxG4mscPWuXpR69w4RZqFzAOqi/JfHTUURozTUQeJ8KG9ZsIlrnmLABPCYHN7GYg==
-=======
       integrity: sha512-B/9LEMCmSE4o30SWt3XCtpfDkcMm+4Kr+7SqNzIk9yMlBXPWfUXhWTqAPO0454dvh6PY7mfcm6d0pf0wzGPH9w==
->>>>>>> 0f6ea864
       tarball: 'file:projects/icons.tgz'
     version: 0.0.0
   'file:projects/jest-serializer-merge-styles.tgz':
@@ -14869,11 +14747,7 @@
     dev: false
     name: '@rush-temp/jest-serializer-merge-styles'
     resolution:
-<<<<<<< HEAD
       integrity: sha512-1hkudIdl0XGa7pENP5LAlk+AEygB3KPW8lTnEe8+CXfLvKHmWU6GJvdryPbnREdOG1COn6HQH0PtpWy+5bBY1Q==
-=======
-      integrity: sha512-K/6QISiQnITb6f/6UpUda2ufNE/SKkLkGzrDMqSv9vWsU7/VMcAPwWEXvQV9VGxF2Q3rYewfdTQXFdY6HFckwA==
->>>>>>> 0f6ea864
       tarball: 'file:projects/jest-serializer-merge-styles.tgz'
     version: 0.0.0
   'file:projects/merge-styles.tgz':
@@ -14923,22 +14797,14 @@
     dev: false
     name: '@rush-temp/office-ui-fabric-react'
     resolution:
-<<<<<<< HEAD
-      integrity: sha512-AuGNwIwIY8BOSC0OxopizlWISQSFa7k8JMx0noSsbfe69vhvMVDhKZtbWKsdPdTWy2qcQrUc0CK7nQzDpXwxFQ==
-=======
-      integrity: sha512-JVvG4x1qtxXFTcB+/hjpyTtWkycOC67E2DK37pXqpZ0wvow8OfDhui8ILjIczENnHYeYlWWDwQmBVhbL9atiMw==
->>>>>>> 0f6ea864
+      integrity: sha512-AINRMPFagnlBTszAQo4oAwg4kA1l/LoAzUl5Ya+/XVdJ+MP8t3Pgz3iuEZEaL48uiRjJFnC+wSJPd2oNChgvsQ==
       tarball: 'file:projects/office-ui-fabric-react.tgz'
     version: 0.0.0
   'file:projects/pr-deploy-site.tgz':
     dev: false
     name: '@rush-temp/pr-deploy-site'
     resolution:
-<<<<<<< HEAD
-      integrity: sha512-/U829MeC+wMM9Ar4pFA2KXvFROp0n2Njg8f7gjGc8Ll1vAiJAemYM7EchcxnBQGB8APuF2sZh70X61yj4t6e7w==
-=======
-      integrity: sha512-KRrrtVZal2ME9paw29uqZ8H7j7tu3YtvPBw/8ndm59+oDLyTbBQQspgfiRyhaDZI2jY1bSs8QPJj3WnOjLGO1w==
->>>>>>> 0f6ea864
+      integrity: sha512-P9ZovmFO10bItcTUaBYDCmv7pLLbOgsAfB9Wu3gQ5kmgg3HR6PtyGxKw/tjEgqdUqc2ZlLJH6R0rmSyXy73AxQ==
       tarball: 'file:projects/pr-deploy-site.tgz'
     version: 0.0.0
   'file:projects/prettier-rules.tgz':
@@ -14955,15 +14821,9 @@
       '@types/enzyme-adapter-react-16': 1.0.3
       '@types/es6-promise': 0.0.32
       '@types/jest': 23.0.0
-<<<<<<< HEAD
       '@types/react': 16.8.3
       '@types/react-dom': 16.8.1
       '@types/react-test-renderer': 16.8.1
-=======
-      '@types/react': 16.3.16
-      '@types/react-dom': 16.0.5
-      '@types/react-test-renderer': 16.0.3
->>>>>>> 0f6ea864
       '@types/resemblejs': 1.3.28
       '@types/webpack-env': 1.13.0
       enzyme: 3.9.0
@@ -14976,11 +14836,7 @@
     dev: false
     name: '@rush-temp/react-cards'
     resolution:
-<<<<<<< HEAD
-      integrity: sha512-3tYfdVvGZLf1rjYiHqfjaZYcULddncdlh9fOVI4RfVChGI6049kXoV6z9+7la9H16g1GVcxss04Q91G6aT3Tkg==
-=======
-      integrity: sha512-EZGWlf38Aaw5M/C6k+bSxogAsI8BG9CQrZbpVbB3VvB2AcYxV0CWsmaAEOjYRHscIucHd995zrj12NO83lXahw==
->>>>>>> 0f6ea864
+      integrity: sha512-9E9w2rFikVpqsHOpFlzGl4UePkYMxG4bcf+fX7fBmso2wFRrE8BygOedwyVQx1oTWF/ZP/hHl+9yhMZIdUVWmA==
       tarball: 'file:projects/react-cards.tgz'
     version: 0.0.0
   'file:projects/server-rendered-app.tgz':
@@ -14999,11 +14855,7 @@
     dev: false
     name: '@rush-temp/server-rendered-app'
     resolution:
-<<<<<<< HEAD
-      integrity: sha512-EDvr0t7/ZlLdtvnuYs6Bhbk++ZKDx7isAUnVbJ13zPxFc0BeoHTCfDVDsPI0KtgKMvtdv8GUjYv0yapTJ7SqvQ==
-=======
-      integrity: sha512-gQXdAFa40bpCTqVcSbFNBXQiVhQUgybA8J0TM0/TBTXwsEl+hVLgfZ/E+hvD1kXhUN1T8ap+MraXyaLy4bsY7w==
->>>>>>> 0f6ea864
+      integrity: sha512-R3CiXiXew8z7lr6M1BMlt1Vy+ZLqLeGssmJZplpzfhQzMDUr8a7cvcUkwkPvmYF2Hnzu7xRAuCCp9FxoeST9WQ==
       tarball: 'file:projects/server-rendered-app.tgz'
     version: 0.0.0
   'file:projects/set-version.tgz':
@@ -15032,11 +14884,7 @@
     dev: false
     name: '@rush-temp/ssr-tests'
     resolution:
-<<<<<<< HEAD
-      integrity: sha512-jd8yiZMOJGZ0NDhvOlew0v8QIkjFqC7PQd+tJae89+FXwiVXVse0TB4L07QvXdH3nYDPmgn12jMLxW+sONRMVw==
-=======
-      integrity: sha512-E5rsgpRuTEI6A412fSESZOY20tZGO8/HRKeldmBt4s5PWwJG7eKPfNXJfkZUxLAASX1A/Evxf9utWgLDhAuCEw==
->>>>>>> 0f6ea864
+      integrity: sha512-Ib6uSPxQhF/5QJ60ILq813RKHjQXthL2SGR3GOMBU7YtVn8Vhjun0MdsY+QX/WvkXS46vQNldiMEZx6ZaPmeQQ==
       tarball: 'file:projects/ssr-tests.tgz'
     version: 0.0.0
   'file:projects/styling.tgz':
@@ -15053,11 +14901,7 @@
     dev: false
     name: '@rush-temp/styling'
     resolution:
-<<<<<<< HEAD
-      integrity: sha512-kpy10EQpVoHiIZ57gLiKd/dwA+pJL7lSl5rMHnsRrsF4WWb8EV9ArSJWSrH7X1lTC8IxMsI7mIiP3o4Y0vFA6A==
-=======
-      integrity: sha512-6etQ8TxRxFhgHLsE5B9n1SmIKpz1jLJC7c18iW9dQMP6tkAMQZ1jI73u7F5+f22ly97Fr80Nk7j/4uAoQ4Ox4g==
->>>>>>> 0f6ea864
+      integrity: sha512-NoVbSr+HLjq9kRiXg4T7KnParPz4XQCDusSeAo28jhBaIT4B6pqxfUi2iDT0epSFhz1MDO5KH+Dt8E6CztY4Cw==
       tarball: 'file:projects/styling.tgz'
     version: 0.0.0
   'file:projects/test-bundles.tgz':
@@ -15071,11 +14915,7 @@
     dev: false
     name: '@rush-temp/test-bundles'
     resolution:
-<<<<<<< HEAD
-      integrity: sha512-5wUMWkKGllpSa/dwSdvXnTvXgAWSwWE3D1dc0pA5IUa3Ivo3pocR/Ay4JyV1pTax4ffwktIBwDK3k8EDxlgruQ==
-=======
-      integrity: sha512-z97b1/ljpHMbIXGWB8McXr5rX3XntLUhbm5CQy9Yo/+nTzASNjMIiwjwniFzvQBc2lcnsk77pyPEYZdRFGQ0oA==
->>>>>>> 0f6ea864
+      integrity: sha512-XuEaZpj0co/dFkFsUE5tw5ZlE6ybjujHqdLsvP8PDO1xHDeakvtvFgfQQjnGJIXF1aIFW56KjGoIGVGDOyBIug==
       tarball: 'file:projects/test-bundles.tgz'
     version: 0.0.0
   'file:projects/test-utilities.tgz':
@@ -15097,11 +14937,7 @@
     dev: false
     name: '@rush-temp/test-utilities'
     resolution:
-<<<<<<< HEAD
       integrity: sha512-VgNo/Bq1qPmcAfRTFI68OnSL8ytCFc+cbjHeu0UdYZD4tqEwn/s68D/njMUVBMXDb5nQr1nQ/kqVoQwLYX/F8A==
-=======
-      integrity: sha512-B/VHJvk9jT5RNBNnQl+NCPijc/pCCPwMz/RlL4JIVYPCU3ZwE6BYl3UIqEakNqYMdpjshZKmlPuJLxzXKFRmRg==
->>>>>>> 0f6ea864
       tarball: 'file:projects/test-utilities.tgz'
     version: 0.0.0
   'file:projects/theme-samples.tgz':
@@ -15111,11 +14947,7 @@
     dev: false
     name: '@rush-temp/theme-samples'
     resolution:
-<<<<<<< HEAD
-      integrity: sha512-/zx2o7rPr+Nv3b83B7P9DFIOLdC2EBW2tWkbUGuO895O4zHvP095PeBvfPaS1Z8c/wINVmy9ifuQ/Iqggm5x2Q==
-=======
-      integrity: sha512-5Pl4pyQcyI8Dq7plo0EWSdzBqjtjL8HIyclOgFQjALv9I1t9/hPm24xamtyN49PpkjNidRc2obB854FcqE6z8w==
->>>>>>> 0f6ea864
+      integrity: sha512-7FMRTXExUy8A8PhaenfuICcuCmjevd70byYFZEq3wqY2YH+4MliTWcY51pKaqsJ/6maGqqZMKIZ9+ViNuUZsNg==
       tarball: 'file:projects/theme-samples.tgz'
     version: 0.0.0
   'file:projects/todo-app.tgz':
@@ -15134,11 +14966,7 @@
     dev: false
     name: '@rush-temp/todo-app'
     resolution:
-<<<<<<< HEAD
-      integrity: sha512-b2S5zgW9vol+4gYQb+b2PgZiJ4OW3JRx6zJff+BPl7irFEdh6VQ/ClhovOnRE6JIsSbL2CH6P/QGxO9E5HtOVg==
-=======
-      integrity: sha512-5ggp1jU3qYRglEZhOS9xnS1oMWXBpz01O2m/G1FsVMmvASOhuHV+ghlgqOcFRWJGj1QlTcAYXIXCq79Uevff8A==
->>>>>>> 0f6ea864
+      integrity: sha512-cKg92QNY25/mcxVfbqc196Bi2IzVIZ/7M9hfaiDXkC9a6yQqZk07OCFDNo2ryo6yp+IDKRjW1iUyS2E+MI7HxQ==
       tarball: 'file:projects/todo-app.tgz'
     version: 0.0.0
   'file:projects/tslint-rules.tgz':
@@ -15172,11 +15000,7 @@
     dev: false
     name: '@rush-temp/utilities'
     resolution:
-<<<<<<< HEAD
       integrity: sha512-rRGF1vNRJsaCV6D1f+BPXV4DXNWkLlMyXurDRSXwaWCDp9MCtePkyDtakr+WFG3lo9OAtungqhR/6G8fY+bA2Q==
-=======
-      integrity: sha512-qK6/DSiRvSmVPxJqpBpdMDEfOuoDzSFJZHf8HlsrpY5ZABydPK13t9xbywdA3f4KFYReYr59BYe6qDpS/yulVg==
->>>>>>> 0f6ea864
       tarball: 'file:projects/utilities.tgz'
     version: 0.0.0
   'file:projects/variants.tgz':
@@ -15186,11 +15010,7 @@
     dev: false
     name: '@rush-temp/variants'
     resolution:
-<<<<<<< HEAD
-      integrity: sha512-w/BSE3ohtXCzouPlXNXzd8g8cZiikdKuuV30EuGw+p0shHT2BuUM6aExIndD+bmh81nMTnIvW1r9hZlH3Oh2Hg==
-=======
-      integrity: sha512-RsVj7uiGowjT8CIdsOR8f6hPbp4uLTgn22E5WDULa/bKm5LAx32G33mvvst7PrO2CfxXZw3D8iUqzsLgwNlxQQ==
->>>>>>> 0f6ea864
+      integrity: sha512-bJHaJF+fpdrx3I/mbuYo9W6kxKSyir7XtdZA55oR2RymOsTm58VpoHIMeFa745wcbzoGkLlif0yGidzW9SOmzw==
       tarball: 'file:projects/variants.tgz'
     version: 0.0.0
   'file:projects/vr-tests.tgz':
@@ -15222,11 +15042,7 @@
     dev: false
     name: '@rush-temp/vr-tests'
     resolution:
-<<<<<<< HEAD
-      integrity: sha512-ncGF0qDBfwNNOc4sQ+fkhfku7Wgr6ot6cqwl5DeBARowHVC89L/hhrzIbhA3WTrIJlUQ1HzKe5KVMp1UjjsNXg==
-=======
-      integrity: sha512-4JoQ0a+zc4rQ+mwSjQ+MkROkn/h6j8B02wLCojrTa/sL7KD3gejvfdZVZsydjfN9vBgy5X3+zfbJcNd8LIto6A==
->>>>>>> 0f6ea864
+      integrity: sha512-9XmPBUqL9hvDUDT2idUhkkTc+U+KWQlYKyAaIEiVga1CEMO1fyC84oCMgsicCao0ZjH0EfzWzFMEKz0Wr+AJjA==
       tarball: 'file:projects/vr-tests.tgz'
     version: 0.0.0
   'file:projects/webpack-utils.tgz':
@@ -15241,7 +15057,7 @@
     dev: false
     name: '@rush-temp/webpack-utils'
     resolution:
-      integrity: sha512-F910OGnlnpQwd8kQYS4/XiHpMmQRQcMkmdM1NnVTIILlTAewyn8chNj2YcW4lB3ezNHDNO7IRlPr4mgziYA4eQ==
+      integrity: sha512-SJIK/j67ySefNGJvxcapI5eCxLS56Cym912lkTTrkPueQhHH61l7qrNvoNLFI5iLt8faX1LN6PFGdFU2Q9217w==
       tarball: 'file:projects/webpack-utils.tgz'
     version: 0.0.0
 registry: 'https://registry.npmjs.org/'
@@ -15306,14 +15122,9 @@
   '@types/loader-utils': 1.1.3
   '@types/mocha': 2.2.39
   '@types/node': ^8.10.29
-<<<<<<< HEAD
+  '@types/prettier': ^1.16.1
   '@types/prop-types': 15.5.9
   '@types/react': 16.8.3
-=======
-  '@types/prettier': ^1.16.1
-  '@types/prop-types': 15.5.3
-  '@types/react': 16.3.16
->>>>>>> 0f6ea864
   '@types/react-addons-test-utils': 0.14.18
   '@types/react-dom': 16.8.1
   '@types/react-test-renderer': ^16.0.0
