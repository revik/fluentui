pr:
<<<<<<< HEAD
  - fabric-7

trigger:
  - fabric-7
=======
  - master
  - website-update

trigger:
  - master
  - website-update
>>>>>>> 12772428

variables:
  - group: fabric-variables

pool:
  vmImage: 'Ubuntu 16.04'

steps:
  - task: NodeTool@0
    inputs:
      versionSpec: '10.x'
    displayName: 'Install Node.js'

  - script: |
      node common/scripts/install-run-rush.js install --bypass-policy
    displayName: rush install

  - script: |
      npm run buildci
    displayName: build ci

  - task: AzureUpload@1
    displayName: AzureUpload
    inputs:
      SourcePath: 'apps/pr-deploy-site/dist'
      azureSubscription: 'UI Fabric (bac044cf-49e1-4843-8dda-1ce9662606c8)'
      storage: fabricweb
      ContainerName: '$web'
      BlobPrefix: 'pr-deploy-site/$(Build.SourceBranch)'

  - script: |
      npm run perf-test
    displayName: perf test

  - task: GithubPRComment@0
    displayName: 'Post Perf Results to Github Pull Request'
    inputs:
      githubOwner: OfficeDev
      githubRepo: 'office-ui-fabric-react'
      blobFilePath: '$(Build.SourcesDirectory)/$(PerfCommentFilePath)'
      status: '$(PerfCommentStatus)'
      uniqueId: 'perfComment9423'

  - task: GithubPRStatus@0
    displayName: 'Update Github Pull Request Status'
    inputs:
      githubOwner: OfficeDev
      githubRepo: 'office-ui-fabric-react'
      githubContext: 'Pull Request Deployed Site'
      githubDescription: 'Click "Details" to go to the Deployed Site'
      githubTargetLink: 'http://fabricweb.z5.web.core.windows.net/pr-deploy-site/$(Build.SourceBranch)/'

  - script: |
      cd ./apps/a11y-tests
      npm run generate-reports
    displayName: generate sarif a11y reports

  - task: PublishBuildArtifacts@1
    inputs:
      pathtoPublish: './apps/a11y-tests/dist/reports'
      artifactName: 'CodeAnalysisLogs'
    displayName: publish sarif a11y reports

  - script: |
      git config --global user.email "fabrictactical@microsoft.com"
      git config --global user.name "Fabric Tactical"
      npm run vrtest
    displayName: run VR Test
    env:
      SCREENER_API_KEY: $(screener.key)

  - script: |
      npm run a11ytest
    displayName: run a11y tests

  - script: |
      npm run check-for-changed-files
    displayName: check for change file<|MERGE_RESOLUTION|>--- conflicted
+++ resolved
@@ -1,17 +1,12 @@
 pr:
-<<<<<<< HEAD
   - fabric-7
-
-trigger:
-  - fabric-7
-=======
   - master
   - website-update
 
 trigger:
+  - fabric-7
   - master
   - website-update
->>>>>>> 12772428
 
 variables:
   - group: fabric-variables
