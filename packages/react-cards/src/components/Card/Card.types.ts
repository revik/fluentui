import { IBaseProps } from '@uifabric/utilities';
import { IStackSlot, IStackTokens } from 'office-ui-fabric-react';
import { IComponent, IComponentStyles, IStyleableComponentProps } from '@uifabric/foundation';

/**
 * {@docCategory Card}
 */
export type ICardComponent = IComponent<ICardProps, ICardTokens, ICardStyles>;

// These types are redundant with ICardComponent but are needed until TS function return widening issue is resolved:
// https://github.com/Microsoft/TypeScript/issues/241
// For now, these helper types can be used to provide return type safety for tokens and styles functions.

/**
 * {@docCategory Card}
 */
export type ICardTokenReturnType = ReturnType<Extract<ICardComponent['tokens'], Function>>;

/**
 * {@docCategory Card}
 */
export type ICardStylesReturnType = ReturnType<Extract<ICardComponent['styles'], Function>>;

/**
 * {@docCategory Card}
 */
export interface ICard {}

/**
 * {@docCategory Card}
 */
export interface ICardSlots {
  /**
   * Defines the root slot of the component for managing the layout of the Card.
   */
  root?: IStackSlot;
}

<<<<<<< HEAD
/**
 * {@docCategory Card}
 */
export interface ICardProps extends ICardSlots, IStyleableComponentProps<ICardProps, ICardTokens, ICardStyles>, IBaseProps<ICard> {
=======
export interface ICardProps
  extends ICardSlots,
    IStyleableComponentProps<ICardProps, ICardTokens, ICardStyles>,
    IBaseProps<ICard>,
    React.AllHTMLAttributes<HTMLElement> {
>>>>>>> b00937df
  /**
   * Defines whether to render a regular or a compact Card.
   * @defaultvalue false
   */
  compact?: boolean;

  /**
   * Defines a callback that is called when the Card is clicked.
   */
  onClick?: (ev: React.MouseEvent<HTMLElement>) => void;
}

/**
 * {@docCategory Card}
 */
export interface ICardTokens extends IStackTokens {
  /**
   * Defines the box shadow of the Card.
   */
  boxShadow?: string;

  /**
   * Defines the box shadow of the Card when it is in a hovered state.
   */
  boxShadowHovered?: string;

  /**
   * Defines the margin that is applied to the Card's children.
   */
  childrenMargin?: number;

  /**
   * Defines the mouse cursor to be displayed when pointing over the Card.
   */
  cursor?: string;

  /**
   * Defines a fixed height for the Card.
   */
  height?: number | string;

  /**
   * Defines the box shadow of the Card when in high contrast mode.
   */
  highContrastBoxShadow?: string;

  /**
   * Defines the box shadow of the Card when it is in a hovered state and in high contrast mode.
   */
  highContrastBoxShadowHovered?: string;

  /**
   * Defines a minimum height the Card has regardless of the contents within it.
   */
  minHeight?: number | string;

  /**
   * Defines the minimum width of the Card.
   */
  minWidth?: number | string;

  /**
   * Defines the maximum width of the Card.
   */
  maxWidth?: number | string;

  /**
   * Defines a fixed width for the Card.
   */
  width?: number | string;
}

/**
 * {@docCategory Card}
 */
export type ICardStyles = IComponentStyles<ICardSlots>;<|MERGE_RESOLUTION|>--- conflicted
+++ resolved
@@ -36,18 +36,11 @@
   root?: IStackSlot;
 }
 
-<<<<<<< HEAD
-/**
- * {@docCategory Card}
- */
-export interface ICardProps extends ICardSlots, IStyleableComponentProps<ICardProps, ICardTokens, ICardStyles>, IBaseProps<ICard> {
-=======
 export interface ICardProps
   extends ICardSlots,
     IStyleableComponentProps<ICardProps, ICardTokens, ICardStyles>,
     IBaseProps<ICard>,
     React.AllHTMLAttributes<HTMLElement> {
->>>>>>> b00937df
   /**
    * Defines whether to render a regular or a compact Card.
    * @defaultvalue false
