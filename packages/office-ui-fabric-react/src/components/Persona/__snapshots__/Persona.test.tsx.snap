// Jest Snapshot v1, https://goo.gl/fbAQLP

exports[`Persona renders Persona children correctly 1`] = `
<div
  className=
      ms-Persona
      ms-Persona--size48
      {
        -moz-osx-font-smoothing: grayscale;
        -webkit-font-smoothing: antialiased;
        align-items: center;
        box-shadow: none;
        box-sizing: border-box;
        color: #323130;
        display: flex;
        font-family: 'Segoe UI', 'Segoe UI Web (West European)', 'Segoe UI', -apple-system, BlinkMacSystemFont, 'Roboto', 'Helvetica Neue', sans-serif;
        font-size: 14px;
        font-weight: 400;
        height: 48px;
        margin-bottom: 0px;
        margin-left: 0px;
        margin-right: 0px;
        margin-top: 0px;
        min-width: 48px;
        padding-bottom: 0px;
        padding-left: 0px;
        padding-right: 0px;
        padding-top: 0px;
        position: relative;
      }
      & .contextualHost {
        display: none;
      }
<<<<<<< HEAD
      & .ms-Persona-primaryText {
        color: #201f1e;
      }
=======
>>>>>>> bcff13c6
>
  <div
    className=
        ms-Persona-coin
        ms-Persona--size48
        {
          -moz-osx-font-smoothing: grayscale;
          -webkit-font-smoothing: antialiased;
          font-family: 'Segoe UI', 'Segoe UI Web (West European)', 'Segoe UI', -apple-system, BlinkMacSystemFont, 'Roboto', 'Helvetica Neue', sans-serif;
          font-size: 14px;
          font-weight: 400;
        }
  >
    <div
      className=
          ms-Persona-imageArea
          {
            flex: 0 0 auto;
            height: 48px;
            position: relative;
            text-align: center;
            width: 48px;
          }
    >
      <div
        aria-hidden="true"
        className=
            ms-Persona-initials
            {
              background-color: #498205;
              border-radius: 50%;
              color: #ffffff;
              font-size: 16px;
              font-weight: 600;
              height: 48px;
              line-height: 46px;
            }
            @media screen and (-ms-high-contrast: active){& {
              -ms-high-contrast-adjust: none;
              background-color: Window !important;
              border: 1px solid WindowText;
              box-sizing: border-box;
              color: WindowText;
            }
            & i {
              font-weight: 600;
            }
      >
        <span>
          KL
        </span>
      </div>
    </div>
  </div>
  <div
    className=
        ms-Persona-details
        {
          display: flex;
          flex-direction: column;
          justify-content: space-around;
          min-width: 0px;
          padding-bottom: 0;
          padding-left: 12px;
          padding-right: 12px;
          padding-top: 0;
          text-align: left;
          width: 100%;
        }
  >
    <div
      className=
          ms-Persona-primaryText
          {
            color: #323130;
            font-size: 14px;
            font-weight: 400;
            overflow: hidden;
            text-overflow: ellipsis;
            white-space: nowrap;
          }
          &:hover {
            color: #201f1e;
          }
      dir="auto"
    >
      <div
        className=
            ms-TooltipHost
            {
              display: inline;
            }
        onBlurCapture={[Function]}
        onFocusCapture={[Function]}
        onKeyDown={[Function]}
        onMouseEnter={[Function]}
        onMouseLeave={[Function]}
      >
        Kat Larrson
      </div>
    </div>
    <div
      className=
          ms-Persona-secondaryText
          {
            color: #605e5c;
            font-size: 12px;
            font-weight: 400;
            overflow: hidden;
            text-overflow: ellipsis;
            white-space: nowrap;
          }
      dir="auto"
    />
    <div
      className=
          ms-Persona-tertiaryText
          {
            color: #605e5c;
            display: none;
            font-size: 14px;
            font-weight: 400;
            overflow: hidden;
            text-overflow: ellipsis;
            white-space: nowrap;
          }
      dir="auto"
    />
    <div
      className=
          ms-Persona-optionalText
          {
            color: #605e5c;
            display: none;
            font-size: 14px;
            font-weight: 400;
            overflow: hidden;
            text-overflow: ellipsis;
            white-space: nowrap;
          }
      dir="auto"
    />
    <span>
      Persona Children
    </span>
  </div>
</div>
`;

exports[`Persona renders Persona correctly with UnknownPersona coin 1`] = `
<div
  className=
      ms-Persona
      ms-Persona--size48
      {
        -moz-osx-font-smoothing: grayscale;
        -webkit-font-smoothing: antialiased;
        align-items: center;
        box-shadow: none;
        box-sizing: border-box;
        color: #323130;
        display: flex;
        font-family: 'Segoe UI', 'Segoe UI Web (West European)', 'Segoe UI', -apple-system, BlinkMacSystemFont, 'Roboto', 'Helvetica Neue', sans-serif;
        font-size: 14px;
        font-weight: 400;
        height: 48px;
        margin-bottom: 0px;
        margin-left: 0px;
        margin-right: 0px;
        margin-top: 0px;
        min-width: 48px;
        padding-bottom: 0px;
        padding-left: 0px;
        padding-right: 0px;
        padding-top: 0px;
        position: relative;
      }
      & .contextualHost {
        display: none;
      }
<<<<<<< HEAD
      & .ms-Persona-primaryText {
        color: #201f1e;
      }
=======
>>>>>>> bcff13c6
>
  <div
    className=
        ms-Persona-coin
        ms-Persona--size48
        {
          -moz-osx-font-smoothing: grayscale;
          -webkit-font-smoothing: antialiased;
          font-family: 'Segoe UI', 'Segoe UI Web (West European)', 'Segoe UI', -apple-system, BlinkMacSystemFont, 'Roboto', 'Helvetica Neue', sans-serif;
          font-size: 14px;
          font-weight: 400;
        }
  >
    <div
      className=
          ms-Persona-imageArea
          {
            flex: 0 0 auto;
            height: 48px;
            position: relative;
            text-align: center;
            width: 48px;
          }
    >
      <div
        aria-hidden="true"
        className=
            ms-Persona-initials
            {
              background-color: rgb(234, 234, 234);
              border-radius: 50%;
              color: rgb(168, 0, 0);
              font-size: 16px;
              font-weight: 600;
              height: 48px;
              line-height: 46px;
            }
            @media screen and (-ms-high-contrast: active){& {
              -ms-high-contrast-adjust: none;
              background-color: Window !important;
              border: 1px solid WindowText;
              box-sizing: border-box;
              color: WindowText;
            }
            & i {
              font-weight: 600;
            }
      >
        <i
          aria-hidden={true}
          className=

              {
                -moz-osx-font-smoothing: grayscale;
                -webkit-font-smoothing: antialiased;
                display: inline-block;
                font-family: "FabricMDL2Icons-1";
                font-style: normal;
                font-weight: normal;
                speak: none;
              }
          data-icon-name="Help"
          role="presentation"
        >
          
        </i>
      </div>
    </div>
  </div>
  <div
    className=
        ms-Persona-details
        {
          display: flex;
          flex-direction: column;
          justify-content: space-around;
          min-width: 0px;
          padding-bottom: 0;
          padding-left: 12px;
          padding-right: 12px;
          padding-top: 0;
          text-align: left;
          width: 100%;
        }
  >
    <div
      className=
          ms-Persona-primaryText
          {
            color: #323130;
            font-size: 14px;
            font-weight: 400;
            overflow: hidden;
            text-overflow: ellipsis;
            white-space: nowrap;
          }
          &:hover {
            color: #201f1e;
          }
      dir="auto"
    >
      <div
        className=
            ms-TooltipHost
            {
              display: inline;
            }
        onBlurCapture={[Function]}
        onFocusCapture={[Function]}
        onKeyDown={[Function]}
        onMouseEnter={[Function]}
        onMouseLeave={[Function]}
      >
        Kat Larrson
      </div>
    </div>
    <div
      className=
          ms-Persona-secondaryText
          {
            color: #605e5c;
            font-size: 12px;
            font-weight: 400;
            overflow: hidden;
            text-overflow: ellipsis;
            white-space: nowrap;
          }
      dir="auto"
    />
    <div
      className=
          ms-Persona-tertiaryText
          {
            color: #605e5c;
            display: none;
            font-size: 14px;
            font-weight: 400;
            overflow: hidden;
            text-overflow: ellipsis;
            white-space: nowrap;
          }
      dir="auto"
    />
    <div
      className=
          ms-Persona-optionalText
          {
            color: #605e5c;
            display: none;
            font-size: 14px;
            font-weight: 400;
            overflow: hidden;
            text-overflow: ellipsis;
            white-space: nowrap;
          }
      dir="auto"
    />
  </div>
</div>
`;

exports[`Persona renders Persona correctly with image 1`] = `
<div
  className=
      ms-Persona
      ms-Persona--size48
      {
        -moz-osx-font-smoothing: grayscale;
        -webkit-font-smoothing: antialiased;
        align-items: center;
        box-shadow: none;
        box-sizing: border-box;
        color: #323130;
        display: flex;
        font-family: 'Segoe UI', 'Segoe UI Web (West European)', 'Segoe UI', -apple-system, BlinkMacSystemFont, 'Roboto', 'Helvetica Neue', sans-serif;
        font-size: 14px;
        font-weight: 400;
        height: 48px;
        margin-bottom: 0px;
        margin-left: 0px;
        margin-right: 0px;
        margin-top: 0px;
        min-width: 48px;
        padding-bottom: 0px;
        padding-left: 0px;
        padding-right: 0px;
        padding-top: 0px;
        position: relative;
      }
      & .contextualHost {
        display: none;
      }
<<<<<<< HEAD
      & .ms-Persona-primaryText {
        color: #201f1e;
      }
=======
>>>>>>> bcff13c6
>
  <div
    className=
        ms-Persona-coin
        ms-Persona--size48
        {
          -moz-osx-font-smoothing: grayscale;
          -webkit-font-smoothing: antialiased;
          font-family: 'Segoe UI', 'Segoe UI Web (West European)', 'Segoe UI', -apple-system, BlinkMacSystemFont, 'Roboto', 'Helvetica Neue', sans-serif;
          font-size: 14px;
          font-weight: 400;
        }
  >
    <div
      className=
          ms-Persona-imageArea
          {
            flex: 0 0 auto;
            height: 48px;
            position: relative;
            text-align: center;
            width: 48px;
          }
    >
      <div
        className=
            ms-Image
            ms-Persona-image
            {
              -moz-osx-font-smoothing: grayscale;
              -webkit-font-smoothing: antialiased;
              border-radius: 50%;
              border: 0px;
              font-family: 'Segoe UI', 'Segoe UI Web (West European)', 'Segoe UI', -apple-system, BlinkMacSystemFont, 'Roboto', 'Helvetica Neue', sans-serif;
              font-size: 14px;
              font-weight: 400;
              height: 48px;
              left: 0px;
              margin-right: 10px;
              overflow: hidden;
              perspective: 1px;
              position: absolute;
              top: 0px;
              width: 48px;
            }
        style={
          Object {
            "height": 48,
            "width": 48,
          }
        }
      >
        <img
          alt=""
          className=
              ms-Image-image
              ms-Image-image--cover
              ms-Image-image--portrait
              is-notLoaded
              is-fadeIn
              {
                display: block;
                height: 100%;
                left: 50% /* @noflip */;
                object-fit: cover;
                opacity: 0;
                position: absolute;
                top: 50%;
                transform: translate(-50%,-50%);
                width: 100%;
              }
          onError={[Function]}
          onLoad={[Function]}
          src="data:image/png;base64,iVBORw0KGgoAAAANSUhEUgAAAAEAAAABCAYAAAAfFcSJAAAAC0lEQVQImWP4DwQACfsD/eNV8pwAAAAASUVORK5CYII="
        />
      </div>
    </div>
  </div>
  <div
    className=
        ms-Persona-details
        {
          display: flex;
          flex-direction: column;
          justify-content: space-around;
          min-width: 0px;
          padding-bottom: 0;
          padding-left: 12px;
          padding-right: 12px;
          padding-top: 0;
          text-align: left;
          width: 100%;
        }
  >
    <div
      className=
          ms-Persona-primaryText
          {
            color: #323130;
            font-size: 14px;
            font-weight: 400;
            overflow: hidden;
            text-overflow: ellipsis;
            white-space: nowrap;
          }
          &:hover {
            color: #201f1e;
          }
      dir="auto"
    >
      <div
        className=
            ms-TooltipHost
            {
              display: inline;
            }
        onBlurCapture={[Function]}
        onFocusCapture={[Function]}
        onKeyDown={[Function]}
        onMouseEnter={[Function]}
        onMouseLeave={[Function]}
      >
        Kat Larrson
      </div>
    </div>
    <div
      className=
          ms-Persona-secondaryText
          {
            color: #605e5c;
            font-size: 12px;
            font-weight: 400;
            overflow: hidden;
            text-overflow: ellipsis;
            white-space: nowrap;
          }
      dir="auto"
    />
    <div
      className=
          ms-Persona-tertiaryText
          {
            color: #605e5c;
            display: none;
            font-size: 14px;
            font-weight: 400;
            overflow: hidden;
            text-overflow: ellipsis;
            white-space: nowrap;
          }
      dir="auto"
    />
    <div
      className=
          ms-Persona-optionalText
          {
            color: #605e5c;
            display: none;
            font-size: 14px;
            font-weight: 400;
            overflow: hidden;
            text-overflow: ellipsis;
            white-space: nowrap;
          }
      dir="auto"
    />
  </div>
</div>
`;

exports[`Persona renders Persona correctly with initials 1`] = `
<div
  className=
      ms-Persona
      ms-Persona--size48
      {
        -moz-osx-font-smoothing: grayscale;
        -webkit-font-smoothing: antialiased;
        align-items: center;
        box-shadow: none;
        box-sizing: border-box;
        color: #323130;
        display: flex;
        font-family: 'Segoe UI', 'Segoe UI Web (West European)', 'Segoe UI', -apple-system, BlinkMacSystemFont, 'Roboto', 'Helvetica Neue', sans-serif;
        font-size: 14px;
        font-weight: 400;
        height: 48px;
        margin-bottom: 0px;
        margin-left: 0px;
        margin-right: 0px;
        margin-top: 0px;
        min-width: 48px;
        padding-bottom: 0px;
        padding-left: 0px;
        padding-right: 0px;
        padding-top: 0px;
        position: relative;
      }
      & .contextualHost {
        display: none;
      }
<<<<<<< HEAD
      & .ms-Persona-primaryText {
        color: #201f1e;
      }
=======
>>>>>>> bcff13c6
>
  <div
    className=
        ms-Persona-coin
        ms-Persona--size48
        {
          -moz-osx-font-smoothing: grayscale;
          -webkit-font-smoothing: antialiased;
          font-family: 'Segoe UI', 'Segoe UI Web (West European)', 'Segoe UI', -apple-system, BlinkMacSystemFont, 'Roboto', 'Helvetica Neue', sans-serif;
          font-size: 14px;
          font-weight: 400;
        }
  >
    <div
      className=
          ms-Persona-imageArea
          {
            flex: 0 0 auto;
            height: 48px;
            position: relative;
            text-align: center;
            width: 48px;
          }
    >
      <div
        aria-hidden="true"
        className=
            ms-Persona-initials
            {
              background-color: #498205;
              border-radius: 50%;
              color: #ffffff;
              font-size: 16px;
              font-weight: 600;
              height: 48px;
              line-height: 46px;
            }
            @media screen and (-ms-high-contrast: active){& {
              -ms-high-contrast-adjust: none;
              background-color: Window !important;
              border: 1px solid WindowText;
              box-sizing: border-box;
              color: WindowText;
            }
            & i {
              font-weight: 600;
            }
      >
        <span>
          KL
        </span>
      </div>
    </div>
  </div>
  <div
    className=
        ms-Persona-details
        {
          display: flex;
          flex-direction: column;
          justify-content: space-around;
          min-width: 0px;
          padding-bottom: 0;
          padding-left: 12px;
          padding-right: 12px;
          padding-top: 0;
          text-align: left;
          width: 100%;
        }
  >
    <div
      className=
          ms-Persona-primaryText
          {
            color: #323130;
            font-size: 14px;
            font-weight: 400;
            overflow: hidden;
            text-overflow: ellipsis;
            white-space: nowrap;
          }
          &:hover {
            color: #201f1e;
          }
      dir="auto"
    >
      <div
        className=
            ms-TooltipHost
            {
              display: inline;
            }
        onBlurCapture={[Function]}
        onFocusCapture={[Function]}
        onKeyDown={[Function]}
        onMouseEnter={[Function]}
        onMouseLeave={[Function]}
      >
        Kat Larrson
      </div>
    </div>
    <div
      className=
          ms-Persona-secondaryText
          {
            color: #605e5c;
            font-size: 12px;
            font-weight: 400;
            overflow: hidden;
            text-overflow: ellipsis;
            white-space: nowrap;
          }
      dir="auto"
    />
    <div
      className=
          ms-Persona-tertiaryText
          {
            color: #605e5c;
            display: none;
            font-size: 14px;
            font-weight: 400;
            overflow: hidden;
            text-overflow: ellipsis;
            white-space: nowrap;
          }
      dir="auto"
    />
    <div
      className=
          ms-Persona-optionalText
          {
            color: #605e5c;
            display: none;
            font-size: 14px;
            font-weight: 400;
            overflow: hidden;
            text-overflow: ellipsis;
            white-space: nowrap;
          }
      dir="auto"
    />
  </div>
</div>
`;

exports[`Persona renders Persona correctly with no props 1`] = `
<div
  className=
      ms-Persona
      ms-Persona--size48
      {
        -moz-osx-font-smoothing: grayscale;
        -webkit-font-smoothing: antialiased;
        align-items: center;
        box-shadow: none;
        box-sizing: border-box;
        color: #323130;
        display: flex;
        font-family: 'Segoe UI', 'Segoe UI Web (West European)', 'Segoe UI', -apple-system, BlinkMacSystemFont, 'Roboto', 'Helvetica Neue', sans-serif;
        font-size: 14px;
        font-weight: 400;
        height: 48px;
        margin-bottom: 0px;
        margin-left: 0px;
        margin-right: 0px;
        margin-top: 0px;
        min-width: 48px;
        padding-bottom: 0px;
        padding-left: 0px;
        padding-right: 0px;
        padding-top: 0px;
        position: relative;
      }
      & .contextualHost {
        display: none;
      }
<<<<<<< HEAD
      & .ms-Persona-primaryText {
        color: #201f1e;
      }
=======
>>>>>>> bcff13c6
>
  <div
    className=
        ms-Persona-coin
        ms-Persona--size48
        {
          -moz-osx-font-smoothing: grayscale;
          -webkit-font-smoothing: antialiased;
          font-family: 'Segoe UI', 'Segoe UI Web (West European)', 'Segoe UI', -apple-system, BlinkMacSystemFont, 'Roboto', 'Helvetica Neue', sans-serif;
          font-size: 14px;
          font-weight: 400;
        }
  >
    <div
      className=
          ms-Persona-imageArea
          {
            flex: 0 0 auto;
            height: 48px;
            position: relative;
            text-align: center;
            width: 48px;
          }
    >
      <div
        aria-hidden="true"
        className=
            ms-Persona-initials
            {
              background-color: #0078D4;
              border-radius: 50%;
              color: #ffffff;
              font-size: 16px;
              font-weight: 600;
              height: 48px;
              line-height: 46px;
            }
            @media screen and (-ms-high-contrast: active){& {
              -ms-high-contrast-adjust: none;
              background-color: Window !important;
              border: 1px solid WindowText;
              box-sizing: border-box;
              color: WindowText;
            }
            & i {
              font-weight: 600;
            }
      >
        <i
          aria-hidden={true}
          className=

              {
                -moz-osx-font-smoothing: grayscale;
                -webkit-font-smoothing: antialiased;
                display: inline-block;
                font-family: "FabricMDL2Icons-0";
                font-style: normal;
                font-weight: normal;
                speak: none;
              }
          data-icon-name="Contact"
          role="presentation"
        >
          
        </i>
      </div>
    </div>
  </div>
  <div
    className=
        ms-Persona-details
        {
          display: flex;
          flex-direction: column;
          justify-content: space-around;
          min-width: 0px;
          padding-bottom: 0;
          padding-left: 12px;
          padding-right: 12px;
          padding-top: 0;
          text-align: left;
          width: 100%;
        }
  >
    <div
      className=
          ms-Persona-primaryText
          {
            color: #323130;
            font-size: 14px;
            font-weight: 400;
            overflow: hidden;
            text-overflow: ellipsis;
            white-space: nowrap;
          }
          &:hover {
            color: #201f1e;
          }
      dir="auto"
    />
    <div
      className=
          ms-Persona-secondaryText
          {
            color: #605e5c;
            font-size: 12px;
            font-weight: 400;
            overflow: hidden;
            text-overflow: ellipsis;
            white-space: nowrap;
          }
      dir="auto"
    />
    <div
      className=
          ms-Persona-tertiaryText
          {
            color: #605e5c;
            display: none;
            font-size: 14px;
            font-weight: 400;
            overflow: hidden;
            text-overflow: ellipsis;
            white-space: nowrap;
          }
      dir="auto"
    />
    <div
      className=
          ms-Persona-optionalText
          {
            color: #605e5c;
            display: none;
            font-size: 14px;
            font-weight: 400;
            overflow: hidden;
            text-overflow: ellipsis;
            white-space: nowrap;
          }
      dir="auto"
    />
  </div>
</div>
`;

exports[`Persona renders Persona which calls onRenderCoin callback without imageUrl 1`] = `
<div
  className=
      ms-Persona
      ms-Persona--size100
      ms-Persona--blocked
      {
        -moz-osx-font-smoothing: grayscale;
        -webkit-font-smoothing: antialiased;
        align-items: center;
        box-shadow: none;
        box-sizing: border-box;
        color: #323130;
        display: flex;
        font-family: 'Segoe UI', 'Segoe UI Web (West European)', 'Segoe UI', -apple-system, BlinkMacSystemFont, 'Roboto', 'Helvetica Neue', sans-serif;
        font-size: 14px;
        font-weight: 400;
        height: 100px;
        margin-bottom: 0px;
        margin-left: 0px;
        margin-right: 0px;
        margin-top: 0px;
        min-width: 100px;
        padding-bottom: 0px;
        padding-left: 0px;
        padding-right: 0px;
        padding-top: 0px;
        position: relative;
      }
      & .contextualHost {
        display: none;
      }
<<<<<<< HEAD
      & .ms-Persona-primaryText {
        color: #201f1e;
      }
=======
>>>>>>> bcff13c6
>
  <div
    className=
        ms-Persona-coin
        ms-Persona--size100
        {
          -moz-osx-font-smoothing: grayscale;
          -webkit-font-smoothing: antialiased;
          font-family: 'Segoe UI', 'Segoe UI Web (West European)', 'Segoe UI', -apple-system, BlinkMacSystemFont, 'Roboto', 'Helvetica Neue', sans-serif;
          font-size: 14px;
          font-weight: 400;
        }
  >
    <div
      className=
          ms-Persona-imageArea
          {
            flex: 0 0 auto;
            height: 100px;
            position: relative;
            text-align: center;
            width: 100px;
          }
    >
      <div
        aria-hidden="true"
        className=
            ms-Persona-initials
            {
              background-color: #8E562E;
              border-radius: 50%;
              color: #ffffff;
              font-size: 42px;
              font-weight: 600;
              height: 100px;
              line-height: 100px;
            }
            @media screen and (-ms-high-contrast: active){& {
              -ms-high-contrast-adjust: none;
              background-color: Window !important;
              border: 1px solid WindowText;
              box-sizing: border-box;
              color: WindowText;
            }
            & i {
              font-weight: 600;
            }
      >
        <span>
          SV
        </span>
      </div>
      <span
        id="persona-coin-container"
      />
      <div
        className=
            ms-Persona-presence
            {
              -ms-high-contrast-adjust: none;
              background-clip: content-box;
              background-color: #ffffff;
              border-radius: 50%;
              border: 2px solid #ffffff;
              bottom: -2px;
              box-sizing: content-box;
              height: 28px;
              position: absolute;
              right: -2px;
              text-align: center;
              top: auto;
              width: 28px;
            }
            @media screen and (-ms-high-contrast: active){& {
              background-color: WindowText;
              border-color: Window;
            }
            &:after {
              background-color: #C43148;
              content: "";
              height: 2px;
              left: 0px;
              position: absolute;
              top: 50%;
              transform: translateY(-50%) rotate(-45deg);
              width: 100%;
            }
            @media screen and (-ms-high-contrast: active){&:after {
              background-color: Window;
              left: 2px;
              width: calc(100% - 4px);
            }
            &:before {
              border-radius: 50%;
              border: 2px solid #C43148;
              box-sizing: border-box;
              content: "";
              height: 100%;
              left: 0px;
              position: absolute;
              top: 0px;
              width: 100%;
            }
            @media screen and (-ms-high-contrast: active){&:before {
              border-color: Window;
              height: calc(100% - 2px);
              left: 1px;
              top: 1px;
              width: calc(100% - 2px);
            }
      >
        <i
          aria-hidden={true}
          className=
              ms-Icon-placeHolder
              ms-Persona-presenceIcon
              {
                color: #ffffff;
                display: inline-block;
                font-size: 14px;
                line-height: 28px;
                vertical-align: top;
                width: 1em;
              }
              @media screen and (-ms-high-contrast: active){& {
                color: Window;
              }
          data-icon-name=""
          role="presentation"
        />
      </div>
    </div>
  </div>
  <div
    className=
        ms-Persona-details
        {
          display: flex;
          flex-direction: column;
          justify-content: space-around;
          min-width: 0px;
          padding-bottom: 0;
          padding-left: 16px;
          padding-right: 24px;
          padding-top: 0;
          text-align: left;
          width: 100%;
        }
  >
    <div
      className=
          ms-Persona-primaryText
          {
            color: #323130;
            font-size: 20px;
            font-weight: 400;
            overflow: hidden;
            text-overflow: ellipsis;
            white-space: nowrap;
          }
          &:hover {
            color: #201f1e;
          }
      dir="auto"
    >
      <div
        className=
            ms-TooltipHost
            {
              display: inline;
            }
        onBlurCapture={[Function]}
        onFocusCapture={[Function]}
        onKeyDown={[Function]}
        onMouseEnter={[Function]}
        onMouseLeave={[Function]}
      >
        Swapnil Vaibhav
      </div>
    </div>
    <div
      className=
          ms-Persona-secondaryText
          {
            color: #605e5c;
            font-size: 14px;
            font-weight: 400;
            overflow: hidden;
            text-overflow: ellipsis;
            white-space: nowrap;
          }
      dir="auto"
    >
      <div
        className=
            ms-TooltipHost
            {
              display: inline;
            }
        onBlurCapture={[Function]}
        onFocusCapture={[Function]}
        onKeyDown={[Function]}
        onMouseEnter={[Function]}
        onMouseLeave={[Function]}
      >
        Software Engineer
      </div>
    </div>
    <div
      className=
          ms-Persona-tertiaryText
          {
            color: #605e5c;
            display: block;
            font-size: 14px;
            font-weight: 400;
            overflow: hidden;
            text-overflow: ellipsis;
            white-space: nowrap;
          }
      dir="auto"
    >
      <div
        className=
            ms-TooltipHost
            {
              display: inline;
            }
        onBlurCapture={[Function]}
        onFocusCapture={[Function]}
        onKeyDown={[Function]}
        onMouseEnter={[Function]}
        onMouseLeave={[Function]}
      >
        In a meeting
      </div>
    </div>
    <div
      className=
          ms-Persona-optionalText
          {
            color: #605e5c;
            display: block;
            font-size: 14px;
            font-weight: 400;
            overflow: hidden;
            text-overflow: ellipsis;
            white-space: nowrap;
          }
      dir="auto"
    >
      <div
        className=
            ms-TooltipHost
            {
              display: inline;
            }
        onBlurCapture={[Function]}
        onFocusCapture={[Function]}
        onKeyDown={[Function]}
        onMouseEnter={[Function]}
        onMouseLeave={[Function]}
      >
        Available at 4:00pm
      </div>
    </div>
  </div>
</div>
`;

exports[`Persona renders Persona which calls onRenderPersonaCoin callback with custom render 1`] = `
<div
  className=
      ms-Persona
      ms-Persona--size100
      ms-Persona--blocked
      {
        -moz-osx-font-smoothing: grayscale;
        -webkit-font-smoothing: antialiased;
        align-items: center;
        box-shadow: none;
        box-sizing: border-box;
        color: #323130;
        display: flex;
        font-family: 'Segoe UI', 'Segoe UI Web (West European)', 'Segoe UI', -apple-system, BlinkMacSystemFont, 'Roboto', 'Helvetica Neue', sans-serif;
        font-size: 14px;
        font-weight: 400;
        height: 100px;
        margin-bottom: 0px;
        margin-left: 0px;
        margin-right: 0px;
        margin-top: 0px;
        min-width: 100px;
        padding-bottom: 0px;
        padding-left: 0px;
        padding-right: 0px;
        padding-top: 0px;
        position: relative;
      }
      & .contextualHost {
        display: none;
      }
<<<<<<< HEAD
      & .ms-Persona-primaryText {
        color: #201f1e;
      }
=======
>>>>>>> bcff13c6
>
  <i
    aria-hidden={true}
    className=

        {
          -moz-osx-font-smoothing: grayscale;
          -webkit-font-smoothing: antialiased;
          display: inline-block;
          font-family: "FabricMDL2Icons-1";
          font-style: normal;
          font-weight: normal;
          speak: none;
        }
    data-icon-name="Dictionary"
    role="presentation"
  >
    
  </i>
  <div
    className=
        ms-Persona-details
        {
          display: flex;
          flex-direction: column;
          justify-content: space-around;
          min-width: 0px;
          padding-bottom: 0;
          padding-left: 16px;
          padding-right: 24px;
          padding-top: 0;
          text-align: left;
          width: 100%;
        }
  >
    <div
      className=
          ms-Persona-primaryText
          {
            color: #323130;
            font-size: 20px;
            font-weight: 400;
            overflow: hidden;
            text-overflow: ellipsis;
            white-space: nowrap;
          }
          &:hover {
            color: #201f1e;
          }
      dir="auto"
    >
      <div
        className=
            ms-TooltipHost
            {
              display: inline;
            }
        onBlurCapture={[Function]}
        onFocusCapture={[Function]}
        onKeyDown={[Function]}
        onMouseEnter={[Function]}
        onMouseLeave={[Function]}
      >
        Swapnil Vaibhav
      </div>
    </div>
    <div
      className=
          ms-Persona-secondaryText
          {
            color: #605e5c;
            font-size: 14px;
            font-weight: 400;
            overflow: hidden;
            text-overflow: ellipsis;
            white-space: nowrap;
          }
      dir="auto"
    >
      <div
        className=
            ms-TooltipHost
            {
              display: inline;
            }
        onBlurCapture={[Function]}
        onFocusCapture={[Function]}
        onKeyDown={[Function]}
        onMouseEnter={[Function]}
        onMouseLeave={[Function]}
      >
        Software Engineer
      </div>
    </div>
    <div
      className=
          ms-Persona-tertiaryText
          {
            color: #605e5c;
            display: block;
            font-size: 14px;
            font-weight: 400;
            overflow: hidden;
            text-overflow: ellipsis;
            white-space: nowrap;
          }
      dir="auto"
    >
      <div
        className=
            ms-TooltipHost
            {
              display: inline;
            }
        onBlurCapture={[Function]}
        onFocusCapture={[Function]}
        onKeyDown={[Function]}
        onMouseEnter={[Function]}
        onMouseLeave={[Function]}
      >
        In a meeting
      </div>
    </div>
    <div
      className=
          ms-Persona-optionalText
          {
            color: #605e5c;
            display: block;
            font-size: 14px;
            font-weight: 400;
            overflow: hidden;
            text-overflow: ellipsis;
            white-space: nowrap;
          }
      dir="auto"
    >
      <div
        className=
            ms-TooltipHost
            {
              display: inline;
            }
        onBlurCapture={[Function]}
        onFocusCapture={[Function]}
        onKeyDown={[Function]}
        onMouseEnter={[Function]}
        onMouseLeave={[Function]}
      >
        Available at 4:00pm
      </div>
    </div>
  </div>
</div>
`;

exports[`Persona renders correctly with onRender callback 1`] = `
<div
  className=
      ms-Persona
      ms-Persona--size100
      ms-Persona--blocked
      {
        -moz-osx-font-smoothing: grayscale;
        -webkit-font-smoothing: antialiased;
        align-items: center;
        box-shadow: none;
        box-sizing: border-box;
        color: #323130;
        display: flex;
        font-family: 'Segoe UI', 'Segoe UI Web (West European)', 'Segoe UI', -apple-system, BlinkMacSystemFont, 'Roboto', 'Helvetica Neue', sans-serif;
        font-size: 14px;
        font-weight: 400;
        height: 100px;
        margin-bottom: 0px;
        margin-left: 0px;
        margin-right: 0px;
        margin-top: 0px;
        min-width: 100px;
        padding-bottom: 0px;
        padding-left: 0px;
        padding-right: 0px;
        padding-top: 0px;
        position: relative;
      }
      & .contextualHost {
        display: none;
      }
<<<<<<< HEAD
      & .ms-Persona-primaryText {
        color: #201f1e;
      }
=======
>>>>>>> bcff13c6
>
  <div
    className=
        ms-Persona-coin
        ms-Persona--size100
        {
          -moz-osx-font-smoothing: grayscale;
          -webkit-font-smoothing: antialiased;
          font-family: 'Segoe UI', 'Segoe UI Web (West European)', 'Segoe UI', -apple-system, BlinkMacSystemFont, 'Roboto', 'Helvetica Neue', sans-serif;
          font-size: 14px;
          font-weight: 400;
        }
  >
    <div
      className=
          ms-Persona-imageArea
          {
            flex: 0 0 auto;
            height: 100px;
            position: relative;
            text-align: center;
            width: 100px;
          }
    >
      <div
        className=
            ms-Image
            ms-Persona-image
            {
              -moz-osx-font-smoothing: grayscale;
              -webkit-font-smoothing: antialiased;
              border-radius: 50%;
              border: 0px;
              font-family: 'Segoe UI', 'Segoe UI Web (West European)', 'Segoe UI', -apple-system, BlinkMacSystemFont, 'Roboto', 'Helvetica Neue', sans-serif;
              font-size: 14px;
              font-weight: 400;
              height: 100px;
              left: 0px;
              margin-right: 10px;
              overflow: hidden;
              perspective: 1px;
              position: absolute;
              top: 0px;
              width: 100px;
            }
        style={
          Object {
            "height": 100,
            "width": 100,
          }
        }
      >
        <img
          alt=""
          className=
              ms-Image-image
              ms-Image-image--cover
              ms-Image-image--portrait
              is-notLoaded
              is-fadeIn
              {
                display: block;
                height: 100%;
                left: 50% /* @noflip */;
                object-fit: cover;
                opacity: 0;
                position: absolute;
                top: 50%;
                transform: translate(-50%,-50%);
                width: 100%;
              }
          onError={[Function]}
          onLoad={[Function]}
          src="https://static2.sharepointonline.com/files/fabric/office-ui-fabric-react-assets/persona-male.png"
        />
      </div>
      <div
        className=
            ms-Persona-presence
            {
              -ms-high-contrast-adjust: none;
              background-clip: content-box;
              background-color: #ffffff;
              border-radius: 50%;
              border: 2px solid #ffffff;
              bottom: -2px;
              box-sizing: content-box;
              height: 28px;
              position: absolute;
              right: -2px;
              text-align: center;
              top: auto;
              width: 28px;
            }
            @media screen and (-ms-high-contrast: active){& {
              background-color: WindowText;
              border-color: Window;
            }
            &:after {
              background-color: #C43148;
              content: "";
              height: 2px;
              left: 0px;
              position: absolute;
              top: 50%;
              transform: translateY(-50%) rotate(-45deg);
              width: 100%;
            }
            @media screen and (-ms-high-contrast: active){&:after {
              background-color: Window;
              left: 2px;
              width: calc(100% - 4px);
            }
            &:before {
              border-radius: 50%;
              border: 2px solid #C43148;
              box-sizing: border-box;
              content: "";
              height: 100%;
              left: 0px;
              position: absolute;
              top: 0px;
              width: 100%;
            }
            @media screen and (-ms-high-contrast: active){&:before {
              border-color: Window;
              height: calc(100% - 2px);
              left: 1px;
              top: 1px;
              width: calc(100% - 2px);
            }
      >
        <i
          aria-hidden={true}
          className=
              ms-Icon-placeHolder
              ms-Persona-presenceIcon
              {
                color: #ffffff;
                display: inline-block;
                font-size: 14px;
                line-height: 28px;
                vertical-align: top;
                width: 1em;
              }
              @media screen and (-ms-high-contrast: active){& {
                color: Window;
              }
          data-icon-name=""
          role="presentation"
        />
      </div>
    </div>
  </div>
  <div
    className=
        ms-Persona-details
        {
          display: flex;
          flex-direction: column;
          justify-content: space-around;
          min-width: 0px;
          padding-bottom: 0;
          padding-left: 16px;
          padding-right: 24px;
          padding-top: 0;
          text-align: left;
          width: 100%;
        }
  >
    <div
      className=
          ms-Persona-primaryText
          {
            color: #323130;
            font-size: 20px;
            font-weight: 400;
            overflow: hidden;
            text-overflow: ellipsis;
            white-space: nowrap;
          }
          &:hover {
            color: #201f1e;
          }
      dir="auto"
    >
      <div
        className=
            ms-TooltipHost
            {
              display: inline;
            }
        onBlurCapture={[Function]}
        onFocusCapture={[Function]}
        onKeyDown={[Function]}
        onMouseEnter={[Function]}
        onMouseLeave={[Function]}
      >
        Swapnil Vaibhav
      </div>
    </div>
    <div
      className=
          ms-Persona-secondaryText
          {
            color: #605e5c;
            font-size: 14px;
            font-weight: 400;
            overflow: hidden;
            text-overflow: ellipsis;
            white-space: nowrap;
          }
      dir="auto"
    >
      <div
        className=
            ms-TooltipHost
            {
              display: inline;
            }
        onBlurCapture={[Function]}
        onFocusCapture={[Function]}
        onKeyDown={[Function]}
        onMouseEnter={[Function]}
        onMouseLeave={[Function]}
      >
        Software Engineer
      </div>
    </div>
    <div
      className=
          ms-Persona-tertiaryText
          {
            color: #605e5c;
            display: block;
            font-size: 14px;
            font-weight: 400;
            overflow: hidden;
            text-overflow: ellipsis;
            white-space: nowrap;
          }
      dir="auto"
    >
      <div
        className=
            ms-TooltipHost
            {
              display: inline;
            }
        onBlurCapture={[Function]}
        onFocusCapture={[Function]}
        onKeyDown={[Function]}
        onMouseEnter={[Function]}
        onMouseLeave={[Function]}
      >
        In a meeting
      </div>
    </div>
    <div
      className=
          ms-Persona-optionalText
          {
            color: #605e5c;
            display: block;
            font-size: 14px;
            font-weight: 400;
            overflow: hidden;
            text-overflow: ellipsis;
            white-space: nowrap;
          }
      dir="auto"
    >
      <div
        className=
            ms-TooltipHost
            {
              display: inline;
            }
        onBlurCapture={[Function]}
        onFocusCapture={[Function]}
        onKeyDown={[Function]}
        onMouseEnter={[Function]}
        onMouseLeave={[Function]}
      >
        Available at 4:00pm
      </div>
    </div>
  </div>
</div>
`;<|MERGE_RESOLUTION|>--- conflicted
+++ resolved
@@ -31,12 +31,9 @@
       & .contextualHost {
         display: none;
       }
-<<<<<<< HEAD
       & .ms-Persona-primaryText {
         color: #201f1e;
       }
-=======
->>>>>>> bcff13c6
 >
   <div
     className=
@@ -217,12 +214,9 @@
       & .contextualHost {
         display: none;
       }
-<<<<<<< HEAD
       & .ms-Persona-primaryText {
         color: #201f1e;
       }
-=======
->>>>>>> bcff13c6
 >
   <div
     className=
@@ -415,12 +409,9 @@
       & .contextualHost {
         display: none;
       }
-<<<<<<< HEAD
       & .ms-Persona-primaryText {
         color: #201f1e;
       }
-=======
->>>>>>> bcff13c6
 >
   <div
     className=
@@ -622,12 +613,9 @@
       & .contextualHost {
         display: none;
       }
-<<<<<<< HEAD
       & .ms-Persona-primaryText {
         color: #201f1e;
       }
-=======
->>>>>>> bcff13c6
 >
   <div
     className=
@@ -805,12 +793,9 @@
       & .contextualHost {
         display: none;
       }
-<<<<<<< HEAD
       & .ms-Persona-primaryText {
         color: #201f1e;
       }
-=======
->>>>>>> bcff13c6
 >
   <div
     className=
@@ -989,12 +974,9 @@
       & .contextualHost {
         display: none;
       }
-<<<<<<< HEAD
       & .ms-Persona-primaryText {
         color: #201f1e;
       }
-=======
->>>>>>> bcff13c6
 >
   <div
     className=
@@ -1297,12 +1279,9 @@
       & .contextualHost {
         display: none;
       }
-<<<<<<< HEAD
       & .ms-Persona-primaryText {
         color: #201f1e;
       }
-=======
->>>>>>> bcff13c6
 >
   <i
     aria-hidden={true}
@@ -1491,12 +1470,9 @@
       & .contextualHost {
         display: none;
       }
-<<<<<<< HEAD
       & .ms-Persona-primaryText {
         color: #201f1e;
       }
-=======
->>>>>>> bcff13c6
 >
   <div
     className=
