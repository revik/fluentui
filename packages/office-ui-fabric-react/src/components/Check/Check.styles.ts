import { ICheckStyleProps, ICheckStyles } from './Check.types';
import { HighContrastSelector, IStyle, getGlobalClassNames } from '../../Styling';
import { getRTL } from '../../Utilities';

export const CheckGlobalClassNames = {
  root: 'ms-Check',
  circle: 'ms-Check-circle',
  check: 'ms-Check-check',
<<<<<<< HEAD
=======
  /** Must be manually applied to the parent element of the check. */
>>>>>>> 3a7a5aa2
  checkHost: 'ms-Check-checkHost'
};

export const getStyles = (props: ICheckStyleProps): ICheckStyles => {
  const { height = props.checkBoxHeight || '18px', checked, className, theme } = props;

  const { palette, semanticColors } = theme;
  const isRTL = getRTL();

  const classNames = getGlobalClassNames(CheckGlobalClassNames, theme);

  const sharedCircleCheck: IStyle = {
    fontSize: height,
    position: 'absolute',
    left: 0,
    top: 0,
    width: height,
    height: height,
    textAlign: 'center',
    verticalAlign: 'middle'
  };

  return {
    root: [
      classNames.root,
      theme.fonts.medium,
      {
        // lineHeight currently needs to be a string to output without 'px'
        lineHeight: '1',
        width: height,
        height: height,
        verticalAlign: 'top',
        position: 'relative',
        userSelect: 'none',

        selectors: {
          ':before': {
            content: '""',
            position: 'absolute',
            top: '1px',
            right: '1px',
            bottom: '1px',
            left: '1px',
            borderRadius: '50%',
            opacity: 1,
            background: semanticColors.bodyBackground
          },

<<<<<<< HEAD
          [`.${classNames.checkHost}:hover &, .${classNames.checkHost}:focus &, &:hover, &:focus`]: {
=======
          // Always use the global class name for this, or it won't work.
          [`.${CheckGlobalClassNames.checkHost}:hover &, .${CheckGlobalClassNames.checkHost}:focus &, &:hover, &:focus`]: {
>>>>>>> 3a7a5aa2
            opacity: 1
          }
        }
      },

      checked && [
        'is-checked',
        {
          selectors: {
            ':before': {
              background: palette.themePrimary,
              opacity: 1,
              selectors: {
                [HighContrastSelector]: {
                  background: 'Window'
                }
              }
            }
          }
        }
      ],
      className
    ],

    circle: [
      classNames.circle,
      sharedCircleCheck,

      {
        color: palette.neutralSecondary,

        selectors: {
          [HighContrastSelector]: {
            color: 'WindowText'
          }
        }
      },

      checked && {
        color: palette.white
      }
    ],

    check: [
      classNames.check,
      sharedCircleCheck,

      {
        opacity: 0,
        color: palette.neutralSecondary,
        fontSize: '16px',
        left: isRTL ? '-0.5px' : '.5px', // for centering the check icon inside the circle.

        selectors: {
          ':hover': {
            opacity: 1
          },

          [HighContrastSelector]: {
            MsHighContrastAdjust: 'none'
          }
        }
      },

      checked && {
        opacity: 1,
        color: palette.white,
        fontWeight: 900,

        selectors: {
          [HighContrastSelector]: {
            border: 'none',
            color: 'WindowText'
          }
        }
      }
    ],

    checkHost: classNames.checkHost
  };
};<|MERGE_RESOLUTION|>--- conflicted
+++ resolved
@@ -6,10 +6,7 @@
   root: 'ms-Check',
   circle: 'ms-Check-circle',
   check: 'ms-Check-check',
-<<<<<<< HEAD
-=======
   /** Must be manually applied to the parent element of the check. */
->>>>>>> 3a7a5aa2
   checkHost: 'ms-Check-checkHost'
 };
 
@@ -58,12 +55,7 @@
             background: semanticColors.bodyBackground
           },
 
-<<<<<<< HEAD
           [`.${classNames.checkHost}:hover &, .${classNames.checkHost}:focus &, &:hover, &:focus`]: {
-=======
-          // Always use the global class name for this, or it won't work.
-          [`.${CheckGlobalClassNames.checkHost}:hover &, .${CheckGlobalClassNames.checkHost}:focus &, &:hover, &:focus`]: {
->>>>>>> 3a7a5aa2
             opacity: 1
           }
         }
