// Jest Snapshot v1, https://goo.gl/fbAQLP

exports[`Component Examples renders Pivot.Fabric.Example.tsx correctly 1`] = `
<div>
  <div>
    <div
      className=
          ms-FocusZone
          &:focus {
            outline: none;
          }
      data-focuszone-id="FocusZone1"
      onFocus={[Function]}
      onKeyDown={[Function]}
      onMouseDownCapture={[Function]}
      role="presentation"
    >
      <div
        className=
            ms-Pivot
            {
              -moz-osx-font-smoothing: grayscale;
              -webkit-font-smoothing: antialiased;
              box-shadow: none;
              box-sizing: border-box;
              color: #0078d4;
              font-family: 'Segoe UI', 'Segoe UI Web (West European)', 'Segoe UI', -apple-system, BlinkMacSystemFont, 'Roboto', 'Helvetica Neue', sans-serif;
              font-size: 14px;
              font-weight: 400;
              margin-bottom: 0px;
              margin-left: 0px;
              margin-right: 0px;
              margin-top: 0px;
              padding-bottom: 0px;
              padding-left: 0px;
              padding-right: 0px;
              padding-top: 0px;
              position: relative;
              white-space: nowrap;
            }
        role="tablist"
      >
        <button
          aria-selected={true}
          className=
              ms-Button
              ms-Button--action
              ms-Button--command
              ms-Pivot-link
              is-selected
              {
                -moz-osx-font-smoothing: grayscale;
                -webkit-font-smoothing: antialiased;
                background-color: transparent;
                border-radius: 0px;
                border: 0px;
                box-sizing: border-box;
                color: #323130;
                cursor: pointer;
                display: inline-block;
                font-family: 'Segoe UI', 'Segoe UI Web (West European)', 'Segoe UI', -apple-system, BlinkMacSystemFont, 'Roboto', 'Helvetica Neue', sans-serif;
                font-size: 14px;
                font-weight: 600;
<<<<<<< HEAD
                height: 44px;
                line-height: 44px;
=======
                height: 40px;
                line-height: 40px;
                margin-bottom: 0px;
                margin-left: 0px;
>>>>>>> cdf56dbe
                margin-right: 8px;
                margin-top: 0px;
                outline: transparent;
                padding-bottom: 0;
                padding-left: 8px;
                padding-right: 8px;
                padding-top: 0;
                position: relative;
                text-align: center;
                text-decoration: none;
                user-select: none;
                vertical-align: top;
              }
              &::-moz-focus-inner {
                border: 0;
              }
              .ms-Fabric--isFocusVisible &:focus:after {
                border: 0px;
                bottom: 2px;
                content: attr(data-content);
                left: 2px;
                outline: 1px solid #605e5c;
                position: relative;
                right: 2px;
                top: 2px;
                z-index: 1;
              }
              @media screen and (-ms-high-contrast: active){.ms-Fabric--isFocusVisible &:focus:after {
                border: none;
                bottom: -2px;
                left: -2px;
                outline-color: ButtonText;
                right: -2px;
                top: -2px;
              }
              &:active > * {
                left: 0px;
                position: relative;
                top: 0px;
              }
              &:hover {
                background-color: #f3f2f1;
                color: #201f1e;
                cursor: pointer;
              }
              @media screen and (-ms-high-contrast: active){&:hover {
                border-color: Highlight;
                color: Highlight;
              }
              &:hover .ms-Button-icon {
                color: #0078d4;
              }
              &:focus {
                outline: none;
              }
              &:active {
                background-color: #edebe9;
                color: #000000;
              }
              &:active .ms-Button-icon {
                color: #004578;
              }
              &:before {
                background-color: #0078d4;
                bottom: 0px;
                content: "";
                height: 2px;
                left: 8px;
                position: absolute;
                right: 8px;
                transition: left 0.267s cubic-bezier(.1,.25,.75,.9),
                                    right 0.267s cubic-bezier(.1,.25,.75,.9);
              }
              &:after {
                color: transparent;
                content: attr(data-content);
                display: block;
                font-weight: 700;
                height: 1px;
                overflow: hidden;
                visibility: hidden;
              }
              .ms-Fabric--isFocusVisible &:focus {
                outline: 1px solid #605e5c;
              }
              @media screen and (-ms-high-contrast: active){&:before {
                background-color: Highlight;
              }
              &:hover::before {
                left: 0px;
                right: 0px;
              }
              @media screen and (-ms-high-contrast: active){& {
                color: Highlight;
              }
          data-content="Callout"
          data-is-focusable={true}
          id="Pivot0-Tab0"
          name="Callout"
          onClick={[Function]}
          onKeyDown={[Function]}
          onKeyPress={[Function]}
          onKeyUp={[Function]}
          onMouseDown={[Function]}
          onMouseUp={[Function]}
          role="tab"
          type="button"
        >
          <div
            className=
                ms-Button-flexContainer
                {
                  align-items: center;
                  display: flex;
                  flex-wrap: nowrap;
                  height: 100%;
                  justify-content: flex-start;
                }
          >
            <span
              className=
                  ms-Pivot-linkContent

            >
              <span
                className=
                    ms-Pivot-text
                    {
                      display: inline-block;
                      vertical-align: top;
                    }
              >
                 
                Callout
              </span>
            </span>
          </div>
        </button>
        <button
          aria-selected={false}
          className=
              ms-Button
              ms-Button--action
              ms-Button--command
              ms-Pivot-link
              {
                -moz-osx-font-smoothing: grayscale;
                -webkit-font-smoothing: antialiased;
                background-color: transparent;
                border-radius: 0px;
                border: 0px;
                box-sizing: border-box;
                color: #323130;
                cursor: pointer;
                display: inline-block;
                font-family: 'Segoe UI', 'Segoe UI Web (West European)', 'Segoe UI', -apple-system, BlinkMacSystemFont, 'Roboto', 'Helvetica Neue', sans-serif;
                font-size: 14px;
                font-weight: 400;
<<<<<<< HEAD
                height: 44px;
                line-height: 44px;
=======
                height: 40px;
                line-height: 40px;
                margin-bottom: 0px;
                margin-left: 0px;
>>>>>>> cdf56dbe
                margin-right: 8px;
                margin-top: 0px;
                outline: transparent;
                padding-bottom: 0;
                padding-left: 8px;
                padding-right: 8px;
                padding-top: 0;
                position: relative;
                text-align: center;
                text-decoration: none;
                user-select: none;
                vertical-align: top;
              }
              &::-moz-focus-inner {
                border: 0;
              }
              .ms-Fabric--isFocusVisible &:focus:after {
                border: 0px;
                bottom: 2px;
                content: attr(data-content);
                left: 2px;
                outline: 1px solid #605e5c;
                position: relative;
                right: 2px;
                top: 2px;
                z-index: 1;
              }
              @media screen and (-ms-high-contrast: active){.ms-Fabric--isFocusVisible &:focus:after {
                border: none;
                bottom: -2px;
                left: -2px;
                outline-color: ButtonText;
                right: -2px;
                top: -2px;
              }
              &:active > * {
                left: 0px;
                position: relative;
                top: 0px;
              }
              &:hover {
                background-color: #f3f2f1;
                color: #201f1e;
                cursor: pointer;
              }
              @media screen and (-ms-high-contrast: active){&:hover {
                border-color: Highlight;
                color: Highlight;
              }
              &:hover .ms-Button-icon {
                color: #0078d4;
              }
              &:focus {
                outline: none;
              }
              &:active {
                background-color: #edebe9;
                color: #000000;
              }
              &:active .ms-Button-icon {
                color: #004578;
              }
              &:before {
                background-color: transparent;
                bottom: 0px;
                content: "";
                height: 2px;
                left: 8px;
                position: absolute;
                right: 8px;
                transition: left 0.267s cubic-bezier(.1,.25,.75,.9),
                                    right 0.267s cubic-bezier(.1,.25,.75,.9);
              }
              &:after {
                color: transparent;
                content: attr(data-content);
                display: block;
                font-weight: 700;
                height: 1px;
                overflow: hidden;
                visibility: hidden;
              }
              .ms-Fabric--isFocusVisible &:focus {
                outline: 1px solid #605e5c;
              }
          data-content="Spinner"
          data-is-focusable={true}
          id="Pivot0-Tab1"
          name="Spinner"
          onClick={[Function]}
          onKeyDown={[Function]}
          onKeyPress={[Function]}
          onKeyUp={[Function]}
          onMouseDown={[Function]}
          onMouseUp={[Function]}
          role="tab"
          type="button"
        >
          <div
            className=
                ms-Button-flexContainer
                {
                  align-items: center;
                  display: flex;
                  flex-wrap: nowrap;
                  height: 100%;
                  justify-content: flex-start;
                }
          >
            <span
              className=
                  ms-Pivot-linkContent

            >
              <span
                className=
                    ms-Pivot-text
                    {
                      display: inline-block;
                      vertical-align: top;
                    }
              >
                 
                Spinner
              </span>
            </span>
          </div>
        </button>
        <button
          aria-selected={false}
          className=
              ms-Button
              ms-Button--action
              ms-Button--command
              ms-Pivot-link
              {
                -moz-osx-font-smoothing: grayscale;
                -webkit-font-smoothing: antialiased;
                background-color: transparent;
                border-radius: 0px;
                border: 0px;
                box-sizing: border-box;
                color: #323130;
                cursor: pointer;
                display: inline-block;
                font-family: 'Segoe UI', 'Segoe UI Web (West European)', 'Segoe UI', -apple-system, BlinkMacSystemFont, 'Roboto', 'Helvetica Neue', sans-serif;
                font-size: 14px;
                font-weight: 400;
<<<<<<< HEAD
                height: 44px;
                line-height: 44px;
=======
                height: 40px;
                line-height: 40px;
                margin-bottom: 0px;
                margin-left: 0px;
>>>>>>> cdf56dbe
                margin-right: 8px;
                margin-top: 0px;
                outline: transparent;
                padding-bottom: 0;
                padding-left: 8px;
                padding-right: 8px;
                padding-top: 0;
                position: relative;
                text-align: center;
                text-decoration: none;
                user-select: none;
                vertical-align: top;
              }
              &::-moz-focus-inner {
                border: 0;
              }
              .ms-Fabric--isFocusVisible &:focus:after {
                border: 0px;
                bottom: 2px;
                content: attr(data-content);
                left: 2px;
                outline: 1px solid #605e5c;
                position: relative;
                right: 2px;
                top: 2px;
                z-index: 1;
              }
              @media screen and (-ms-high-contrast: active){.ms-Fabric--isFocusVisible &:focus:after {
                border: none;
                bottom: -2px;
                left: -2px;
                outline-color: ButtonText;
                right: -2px;
                top: -2px;
              }
              &:active > * {
                left: 0px;
                position: relative;
                top: 0px;
              }
              &:hover {
                background-color: #f3f2f1;
                color: #201f1e;
                cursor: pointer;
              }
              @media screen and (-ms-high-contrast: active){&:hover {
                border-color: Highlight;
                color: Highlight;
              }
              &:hover .ms-Button-icon {
                color: #0078d4;
              }
              &:focus {
                outline: none;
              }
              &:active {
                background-color: #edebe9;
                color: #000000;
              }
              &:active .ms-Button-icon {
                color: #004578;
              }
              &:before {
                background-color: transparent;
                bottom: 0px;
                content: "";
                height: 2px;
                left: 8px;
                position: absolute;
                right: 8px;
                transition: left 0.267s cubic-bezier(.1,.25,.75,.9),
                                    right 0.267s cubic-bezier(.1,.25,.75,.9);
              }
              &:after {
                color: transparent;
                content: attr(data-content);
                display: block;
                font-weight: 700;
                height: 1px;
                overflow: hidden;
                visibility: hidden;
              }
              .ms-Fabric--isFocusVisible &:focus {
                outline: 1px solid #605e5c;
              }
          data-content="Persona"
          data-is-focusable={true}
          id="Pivot0-Tab2"
          name="Persona"
          onClick={[Function]}
          onKeyDown={[Function]}
          onKeyPress={[Function]}
          onKeyUp={[Function]}
          onMouseDown={[Function]}
          onMouseUp={[Function]}
          role="tab"
          type="button"
        >
          <div
            className=
                ms-Button-flexContainer
                {
                  align-items: center;
                  display: flex;
                  flex-wrap: nowrap;
                  height: 100%;
                  justify-content: flex-start;
                }
          >
            <span
              className=
                  ms-Pivot-linkContent

            >
              <span
                className=
                    ms-Pivot-text
                    {
                      display: inline-block;
                      vertical-align: top;
                    }
              >
                 
                Persona
              </span>
            </span>
          </div>
        </button>
      </div>
    </div>
    <div
      aria-labelledby="Pivot0-Tab0"
      role="tabpanel"
    >
      <div>
        <label
          className=
              ms-Label
              {
                -moz-osx-font-smoothing: grayscale;
                -webkit-font-smoothing: antialiased;
                box-shadow: none;
                box-sizing: border-box;
                color: #323130;
                display: block;
                font-family: 'Segoe UI', 'Segoe UI Web (West European)', 'Segoe UI', -apple-system, BlinkMacSystemFont, 'Roboto', 'Helvetica Neue', sans-serif;
                font-size: 14px;
                font-weight: 600;
                margin-bottom: 0px;
                margin-left: 0px;
                margin-right: 0px;
                margin-top: 0px;
                overflow-wrap: break-word;
                padding-bottom: 5px;
                padding-left: 0;
                padding-right: 0;
                padding-top: 5px;
                word-wrap: break-word;
              }
        >
          Callout Example
        </label>
        <div>
          <div
            className=

                {
                  display: inline-block;
                  text-align: center;
                  vertical-align: top;
                }
          >
            <button
              className=
                  ms-Button
                  ms-Button--default
                  {
                    -moz-osx-font-smoothing: grayscale;
                    -webkit-font-smoothing: antialiased;
                    background-color: #ffffff;
                    border-radius: 2px;
                    border: 1px solid #8a8886;
                    box-sizing: border-box;
                    color: #323130;
                    cursor: pointer;
                    display: inline-block;
                    font-family: 'Segoe UI', 'Segoe UI Web (West European)', 'Segoe UI', -apple-system, BlinkMacSystemFont, 'Roboto', 'Helvetica Neue', sans-serif;
                    font-size: 14px;
                    font-weight: 400;
                    height: 32px;
                    margin-bottom: 0px;
                    margin-left: 0px;
                    margin-right: 0px;
                    margin-top: 0px;
                    min-width: 80px;
                    outline: transparent;
                    padding-bottom: 0;
                    padding-left: 16px;
                    padding-right: 16px;
                    padding-top: 0;
                    position: relative;
                    text-align: center;
                    text-decoration: none;
                    user-select: none;
                    vertical-align: top;
                  }
                  &::-moz-focus-inner {
                    border: 0;
                  }
                  .ms-Fabric--isFocusVisible &:focus:after {
                    border: 1px solid transparent;
                    bottom: 2px;
                    content: "";
                    left: 2px;
                    outline: 1px solid #605e5c;
                    position: absolute;
                    right: 2px;
                    top: 2px;
                    z-index: 1;
                  }
                  @media screen and (-ms-high-contrast: active){.ms-Fabric--isFocusVisible &:focus:after {
                    border: none;
                    bottom: -2px;
                    left: -2px;
                    outline-color: ButtonText;
                    right: -2px;
                    top: -2px;
                  }
                  &:active > * {
                    left: 0px;
                    position: relative;
                    top: 0px;
                  }
                  &:hover {
                    background-color: #f3f2f1;
                    color: #201f1e;
                  }
                  @media screen and (-ms-high-contrast: active){&:hover {
                    border-color: Highlight;
                    color: Highlight;
                  }
                  &:active {
                    background-color: #edebe9;
                    color: #201f1e;
                  }
              data-is-focusable={true}
              onClick={[Function]}
              onKeyDown={[Function]}
              onKeyPress={[Function]}
              onKeyUp={[Function]}
              onMouseDown={[Function]}
              onMouseUp={[Function]}
              type="button"
            >
              <div
                className=
                    ms-Button-flexContainer
                    {
                      align-items: center;
                      display: flex;
                      flex-wrap: nowrap;
                      height: 100%;
                      justify-content: center;
                    }
              >
                <div
                  className=
                      ms-Button-textContainer
                      {
                        flex-grow: 1;
                      }
                >
                  <div
                    className=
                        ms-Button-label
                        {
                          font-weight: 600;
                          line-height: 100%;
                          margin-bottom: 0;
                          margin-left: 4px;
                          margin-right: 4px;
                          margin-top: 0;
                        }
                    id="id__13"
                  >
                    Show callout
                  </div>
                </div>
              </div>
            </button>
          </div>
          <span
            className="ms-layer"
          >
            <div
              className=
                  ms-Fabric
                  ms-Layer-content
                  {
                    -moz-osx-font-smoothing: grayscale;
                    -webkit-font-smoothing: antialiased;
                    color: #323130;
                    font-family: 'Segoe UI', 'Segoe UI Web (West European)', 'Segoe UI', -apple-system, BlinkMacSystemFont, 'Roboto', 'Helvetica Neue', sans-serif;
                    font-size: 14px;
                    font-weight: 400;
                    visibility: visible;
                  }
                  & button {
                    font-family: inherit;
                  }
                  & input {
                    font-family: inherit;
                  }
                  & textarea {
                    font-family: inherit;
                  }
              onBlur={[Function]}
              onChange={[Function]}
              onClick={[Function]}
              onContextMenu={[Function]}
              onDoubleClick={[Function]}
              onDrag={[Function]}
              onDragEnd={[Function]}
              onDragEnter={[Function]}
              onDragExit={[Function]}
              onDragLeave={[Function]}
              onDragOver={[Function]}
              onDragStart={[Function]}
              onDrop={[Function]}
              onFocus={[Function]}
              onInput={[Function]}
              onKeyDown={[Function]}
              onKeyPress={[Function]}
              onKeyUp={[Function]}
              onMouseDown={[Function]}
              onMouseEnter={[Function]}
              onMouseLeave={[Function]}
              onMouseMove={[Function]}
              onMouseOut={[Function]}
              onMouseOver={[Function]}
              onMouseUp={[Function]}
              onSubmit={[Function]}
            >
              <div
                className=
                    ms-Callout-container
                    {
                      position: relative;
                    }
                style={
                  Object {
                    "visibility": "hidden",
                  }
                }
              >
                <div
                  className=
                      ms-Callout
                      ms-CalloutExample-callout
                      {
                        -moz-osx-font-smoothing: grayscale;
                        -webkit-font-smoothing: antialiased;
                        border-radius: 2px;
                        box-shadow: 0 6.4px 14.4px 0 rgba(0, 0, 0, 0.132), 0 1.2px 3.6px 0 rgba(0, 0, 0, 0.108);
                        box-sizing: border-box;
                        font-family: 'Segoe UI', 'Segoe UI Web (West European)', 'Segoe UI', -apple-system, BlinkMacSystemFont, 'Roboto', 'Helvetica Neue', sans-serif;
                        font-size: 14px;
                        font-weight: 400;
                        outline: transparent;
                        position: absolute;
                      }
                      @media screen and (-ms-high-contrast: active){& {
                        border-color: WindowText;
                        border-style: solid;
                        border-width: 1px;
                      }
                      &::-moz-focus-inner {
                        border: 0px;
                      }
                  hidden={true}
                  role="alertdialog"
                  style={
                    Object {
                      "filter": "opacity(0)",
                      "opacity": 0,
                    }
                  }
                  tabIndex={-1}
                >
                  <div
                    aria-describedby="callout-description12"
                    aria-labelledby="callout-label11"
                    className=
                        ms-Callout-main
                        {
                          background-color: #ffffff;
                          border-radius: 2px;
                          overflow-x: hidden;
                          overflow-y: auto;
                          position: relative;
                        }
                    onKeyDown={[Function]}
                    role="alertdialog"
                    style={
                      Object {
                        "maxHeight": 752,
                        "outline": "none",
                        "overflowY": undefined,
                      }
                    }
                  >
                    <div
                      className="ms-CalloutExample-header"
                    >
                      <p
                        className="ms-CalloutExample-title"
                        id="callout-label11"
                      >
                        All of your favorite people
                      </p>
                    </div>
                    <div
                      className="ms-CalloutExample-inner"
                    >
                      <div
                        className="ms-CalloutExample-content"
                      >
                        <p
                          className="ms-CalloutExample-subText"
                          id="callout-description12"
                        >
                          Message body is optional. If help documentation is available, consider adding a link to learn more at the bottom.
                        </p>
                      </div>
                      <div
                        className="ms-CalloutExample-actions"
                      >
                        <a
                          className=
                              ms-Link
                              ms-CalloutExample-link
                              {
                                -moz-osx-font-smoothing: grayscale;
                                -webkit-font-smoothing: antialiased;
                                color: #0078d4;
                                font-family: 'Segoe UI', 'Segoe UI Web (West European)', 'Segoe UI', -apple-system, BlinkMacSystemFont, 'Roboto', 'Helvetica Neue', sans-serif;
                                font-size: inherit;
                                font-weight: inherit;
                                outline: none;
                                text-decoration: none;
                              }
                              .ms-Fabric--isFocusVisible &:focus {
                                box-shadow: 0 0 0 1px #605e5c inset;
                              }
                              @media screen and (-ms-high-contrast: active){.ms-Fabric--isFocusVisible &:focus {
                                outline: 1px solid WindowText;
                              }
                              @media screen and (-ms-high-contrast: active){& {
                                border-bottom: none;
                              }
                              &:active, &:hover, &:active:hover {
                                color: #004578;
                                text-decoration: underline;
                              }
                              &:focus {
                                color: #0078d4;
                              }
                          href="http://microsoft.com"
                          onClick={[Function]}
                        >
                          Go to microsoft
                        </a>
                      </div>
                    </div>
                  </div>
                </div>
              </div>
            </div>
          </span>
        </div>
      </div>
    </div>
  </div>
</div>
`;<|MERGE_RESOLUTION|>--- conflicted
+++ resolved
@@ -61,17 +61,9 @@
                 font-family: 'Segoe UI', 'Segoe UI Web (West European)', 'Segoe UI', -apple-system, BlinkMacSystemFont, 'Roboto', 'Helvetica Neue', sans-serif;
                 font-size: 14px;
                 font-weight: 600;
-<<<<<<< HEAD
                 height: 44px;
                 line-height: 44px;
-=======
-                height: 40px;
-                line-height: 40px;
-                margin-bottom: 0px;
-                margin-left: 0px;
->>>>>>> cdf56dbe
                 margin-right: 8px;
-                margin-top: 0px;
                 outline: transparent;
                 padding-bottom: 0;
                 padding-left: 8px;
@@ -228,17 +220,9 @@
                 font-family: 'Segoe UI', 'Segoe UI Web (West European)', 'Segoe UI', -apple-system, BlinkMacSystemFont, 'Roboto', 'Helvetica Neue', sans-serif;
                 font-size: 14px;
                 font-weight: 400;
-<<<<<<< HEAD
                 height: 44px;
                 line-height: 44px;
-=======
-                height: 40px;
-                line-height: 40px;
-                margin-bottom: 0px;
-                margin-left: 0px;
->>>>>>> cdf56dbe
                 margin-right: 8px;
-                margin-top: 0px;
                 outline: transparent;
                 padding-bottom: 0;
                 padding-left: 8px;
@@ -385,17 +369,9 @@
                 font-family: 'Segoe UI', 'Segoe UI Web (West European)', 'Segoe UI', -apple-system, BlinkMacSystemFont, 'Roboto', 'Helvetica Neue', sans-serif;
                 font-size: 14px;
                 font-weight: 400;
-<<<<<<< HEAD
                 height: 44px;
                 line-height: 44px;
-=======
-                height: 40px;
-                line-height: 40px;
-                margin-bottom: 0px;
-                margin-left: 0px;
->>>>>>> cdf56dbe
                 margin-right: 8px;
-                margin-top: 0px;
                 outline: transparent;
                 padding-bottom: 0;
                 padding-left: 8px;
@@ -584,10 +560,6 @@
                     font-size: 14px;
                     font-weight: 400;
                     height: 32px;
-                    margin-bottom: 0px;
-                    margin-left: 0px;
-                    margin-right: 0px;
-                    margin-top: 0px;
                     min-width: 80px;
                     outline: transparent;
                     padding-bottom: 0;
