// Jest Snapshot v1, https://goo.gl/fbAQLP

exports[`Component Examples renders SelectedPeopleList.Controlled.Example.tsx correctly 1`] = `
<div>
  <button
    className=
        ms-Button
        ms-Button--primary
        {
          -moz-osx-font-smoothing: grayscale;
          -webkit-font-smoothing: antialiased;
          background-color: #0078d4;
          border-radius: 2px;
          border: none;
          box-sizing: border-box;
          color: #ffffff;
          cursor: pointer;
          display: block;
          font-family: 'Segoe UI', 'Segoe UI Web (West European)', 'Segoe UI', -apple-system, BlinkMacSystemFont, 'Roboto', 'Helvetica Neue', sans-serif;
          font-size: 14px;
          font-weight: 400;
          height: 32px;
          margin-bottom: 20px;
          min-width: 80px;
          outline: transparent;
          padding-bottom: 0;
          padding-left: 16px;
          padding-right: 16px;
          padding-top: 0;
          position: relative;
          text-align: center;
          text-decoration: none;
          user-select: none;
          vertical-align: top;
        }
        &::-moz-focus-inner {
          border: 0;
        }
        .ms-Fabric--isFocusVisible &:focus:after {
          border-color: #ffffff;
          border: 1px solid transparent;
          bottom: 2px;
          content: "";
          left: 2px;
          outline: none;
          position: absolute;
          right: 2px;
          top: 2px;
          z-index: 1;
        }
        @media screen and (-ms-high-contrast: active){.ms-Fabric--isFocusVisible &:focus:after {
          border: none;
          bottom: -2px;
          left: -2px;
          outline-color: ButtonText;
          right: -2px;
          top: -2px;
        }
        &:active > * {
          left: 0px;
          position: relative;
          top: 0px;
        }
        @media screen and (-ms-high-contrast: active){& {
          -ms-high-contrast-adjust: none;
          background-color: WindowText;
          color: Window;
        }
        &:hover {
          background-color: #106ebe;
          color: #ffffff;
        }
        @media screen and (-ms-high-contrast: active){&:hover {
          background-color: Highlight;
          color: Window;
        }
        &:active {
          background-color: #005a9e;
          color: #ffffff;
        }
        @media screen and (-ms-high-contrast: active){&:active {
          -ms-high-contrast-adjust: none;
          background-color: WindowText;
          color: Window;
        }
    data-is-focusable={true}
    onClick={[Function]}
    onKeyDown={[Function]}
    onKeyPress={[Function]}
    onKeyUp={[Function]}
    onMouseDown={[Function]}
    onMouseUp={[Function]}
    type="button"
  >
    <div
      className=
          ms-Button-flexContainer
          {
            align-items: center;
            display: flex;
            flex-wrap: nowrap;
            height: 100%;
            justify-content: center;
          }
    >
      <div
        className=
            ms-Button-textContainer
            {
              flex-grow: 1;
            }
      >
        <div
          className=
              ms-Button-label
              {
                font-weight: 600;
                line-height: 100%;
                margin-bottom: 0;
                margin-left: 4px;
                margin-right: 4px;
                margin-top: 0;
              }
          id="id__0"
        >
          Add another item
        </div>
      </div>
    </div>
  </button>
  <div
    className=
        ms-Stack
        {
          display: flex;
          flex-wrap: wrap;
          height: auto;
          max-width: 100%;
          overflow: visible;
          width: auto;
        }
  >
    <div
      className=
          ms-Stack-inner
          {
            box-sizing: border-box;
            display: flex;
            flex-direction: row;
            flex-wrap: wrap;
            height: 100%;
            margin-bottom: 0px;
            margin-left: 0px;
            margin-right: 0px;
            margin-top: 0px;
            max-width: 100vw;
            overflow: visible;
            width: 100%;
          }
          & > * {
            margin-bottom: 0px;
            margin-left: 0px;
            margin-right: 0px;
            margin-top: 0px;
            max-width: 100%;
            text-overflow: ellipsis;
          }
          & > *:not(.ms-StackItem) {
            flex-shrink: 1;
          }
    >
      <div
        onContextMenu={[Function]}
      >
        <div
          aria-labelledby="selectedItemPersona-id__3"
          className="ms-PickerPersona-container"
          data-is-focusable={true}
          data-is-sub-focuszone={true}
          data-selection-index={0}
          role="listitem"
        >
          <div
            hidden={false}
          >
            <button
              aria-label="Remove"
              className=
                  ms-Button
                  ms-Button--icon
                  ms-PickerItem-removeButton
                  {
                    -moz-osx-font-smoothing: grayscale;
                    -webkit-font-smoothing: antialiased;
                    background-color: transparent;
                    border-radius: 2px;
                    border: none;
                    box-sizing: border-box;
                    color: #0078d4;
                    cursor: pointer;
                    display: inline-block;
                    font-family: 'Segoe UI', 'Segoe UI Web (West European)', 'Segoe UI', -apple-system, BlinkMacSystemFont, 'Roboto', 'Helvetica Neue', sans-serif;
                    font-size: 14px;
                    font-weight: 400;
                    height: 32px;
                    outline: transparent;
                    padding-bottom: 0;
                    padding-left: 4px;
                    padding-right: 4px;
                    padding-top: 0;
                    position: relative;
                    text-align: center;
                    text-decoration: none;
                    user-select: none;
                    vertical-align: top;
                    width: 32px;
                  }
                  &::-moz-focus-inner {
                    border: 0;
                  }
                  .ms-Fabric--isFocusVisible &:focus:after {
                    border: 1px solid transparent;
                    bottom: 2px;
                    content: "";
                    left: 2px;
                    outline: 1px solid #605e5c;
                    position: absolute;
                    right: 2px;
                    top: 2px;
                    z-index: 1;
                  }
                  @media screen and (-ms-high-contrast: active){.ms-Fabric--isFocusVisible &:focus:after {
                    border: none;
                    bottom: -2px;
                    left: -2px;
                    outline-color: ButtonText;
                    right: -2px;
                    top: -2px;
                  }
                  &:active > * {
                    left: 0px;
                    position: relative;
                    top: 0px;
                  }
                  &:hover {
                    background-color: #f3f2f1;
                    color: #106ebe;
                  }
                  @media screen and (-ms-high-contrast: active){&:hover {
                    border-color: Highlight;
                    color: Highlight;
                  }
                  &:active {
                    background-color: #edebe9;
                    color: #005a9e;
                  }
              data-is-focusable={true}
              onClick={[Function]}
              onKeyDown={[Function]}
              onKeyPress={[Function]}
              onKeyUp={[Function]}
              onMouseDown={[Function]}
              onMouseUp={[Function]}
              type="button"
            >
              <div
                className=
                    ms-Button-flexContainer
                    {
                      align-items: center;
                      display: flex;
                      flex-wrap: nowrap;
                      height: 100%;
                      justify-content: center;
                    }
              >
                <i
                  aria-hidden={true}
                  className=
                      ms-Button-icon
                      {
                        -moz-osx-font-smoothing: grayscale;
                        -webkit-font-smoothing: antialiased;
                        display: inline-block;
                        flex-shrink: 0;
                        font-family: "FabricMDL2Icons";
                        font-size: 16px;
                        font-style: normal;
                        font-weight: normal;
                        height: 16px;
                        line-height: 16px;
                        margin-bottom: 0;
                        margin-left: 4px;
                        margin-right: 4px;
                        margin-top: 0;
                        speak: none;
                        text-align: center;
                        vertical-align: middle;
                      }
                  data-icon-name="Add"
                  role="presentation"
                  style={
                    Object {
                      "fontSize": "14px",
                    }
                  }
                >
                  
                </i>
              </div>
            </button>
          </div>
          <div
            className=""
          >
            <div
              className="ms-PickerItem-content"
              id="selectedItemPersona-id__3"
            >
              <div
                className=
                    ms-Persona
                    ms-Persona--size32
                    {
                      -moz-osx-font-smoothing: grayscale;
                      -webkit-font-smoothing: antialiased;
                      align-items: center;
                      box-shadow: none;
                      box-sizing: border-box;
                      color: #323130;
                      display: flex;
                      font-family: 'Segoe UI', 'Segoe UI Web (West European)', 'Segoe UI', -apple-system, BlinkMacSystemFont, 'Roboto', 'Helvetica Neue', sans-serif;
                      font-size: 14px;
                      font-weight: 400;
                      height: 32px;
                      margin-bottom: 0px;
                      margin-left: 0px;
                      margin-right: 0px;
                      margin-top: 0px;
                      min-width: 32px;
                      padding-bottom: 0px;
                      padding-left: 0px;
                      padding-right: 0px;
                      padding-top: 0px;
                      position: relative;
                    }
                    & .contextualHost {
                      display: none;
                    }
<<<<<<< HEAD
                    & .ms-Persona-primaryText {
                      color: #201f1e;
                    }
=======
>>>>>>> bcff13c6
              >
                <div
                  className=
                      ms-Persona-coin
                      ms-Persona--size32
                      {
                        -moz-osx-font-smoothing: grayscale;
                        -webkit-font-smoothing: antialiased;
                        font-family: 'Segoe UI', 'Segoe UI Web (West European)', 'Segoe UI', -apple-system, BlinkMacSystemFont, 'Roboto', 'Helvetica Neue', sans-serif;
                        font-size: 14px;
                        font-weight: 400;
                      }
                >
                  <div
                    className=
                        ms-Persona-imageArea
                        {
                          flex: 0 0 auto;
                          height: 32px;
                          position: relative;
                          text-align: center;
                          width: 32px;
                        }
                  >
                    <div
                      aria-hidden="true"
                      className=
                          ms-Persona-initials
                          {
                            background-color: #E3008C;
                            border-radius: 50%;
                            color: #ffffff;
                            font-size: 14px;
                            font-weight: 600;
                            height: 32px;
                            line-height: 32px;
                          }
                          @media screen and (-ms-high-contrast: active){& {
                            -ms-high-contrast-adjust: none;
                            background-color: Window !important;
                            border: 1px solid WindowText;
                            box-sizing: border-box;
                            color: WindowText;
                          }
                          & i {
                            font-weight: 600;
                          }
                    >
                      <span>
                        GO
                      </span>
                    </div>
                  </div>
                </div>
                <div
                  className=
                      ms-Persona-details
                      {
                        display: flex;
                        flex-direction: column;
                        justify-content: space-around;
                        min-width: 0px;
                        padding-bottom: 0;
                        padding-left: 8px;
                        padding-right: 8px;
                        padding-top: 0;
                        text-align: left;
                        width: 100%;
                      }
                >
                  <div
                    className=
                        ms-Persona-primaryText
                        {
                          color: #323130;
                          font-size: 14px;
                          font-weight: 400;
                          overflow: hidden;
                          text-overflow: ellipsis;
                          white-space: nowrap;
                        }
                        &:hover {
                          color: #201f1e;
                        }
                    dir="auto"
                  >
                    <div
                      className=
                          ms-TooltipHost
                          {
                            display: inline;
                          }
                      onBlurCapture={[Function]}
                      onFocusCapture={[Function]}
                      onKeyDown={[Function]}
                      onMouseEnter={[Function]}
                      onMouseLeave={[Function]}
                    >
                      Group One
                    </div>
                  </div>
                  <div
                    className=
                        ms-Persona-secondaryText
                        {
                          color: #605e5c;
                          display: none;
                          font-size: 12px;
                          font-weight: 400;
                          overflow: hidden;
                          text-overflow: ellipsis;
                          white-space: nowrap;
                        }
                    dir="auto"
                  />
                  <div
                    className=
                        ms-Persona-tertiaryText
                        {
                          color: #605e5c;
                          display: none;
                          font-size: 14px;
                          font-weight: 400;
                          overflow: hidden;
                          text-overflow: ellipsis;
                          white-space: nowrap;
                        }
                    dir="auto"
                  />
                  <div
                    className=
                        ms-Persona-optionalText
                        {
                          color: #605e5c;
                          display: none;
                          font-size: 14px;
                          font-weight: 400;
                          overflow: hidden;
                          text-overflow: ellipsis;
                          white-space: nowrap;
                        }
                    dir="auto"
                  />
                </div>
              </div>
            </div>
            <button
              aria-label="Remove"
              className=
                  ms-Button
                  ms-Button--icon
                  ms-PickerItem-removeButton
                  {
                    -moz-osx-font-smoothing: grayscale;
                    -webkit-font-smoothing: antialiased;
                    background-color: transparent;
                    border-radius: 2px;
                    border: none;
                    box-sizing: border-box;
                    color: #0078d4;
                    cursor: pointer;
                    display: inline-block;
                    font-family: 'Segoe UI', 'Segoe UI Web (West European)', 'Segoe UI', -apple-system, BlinkMacSystemFont, 'Roboto', 'Helvetica Neue', sans-serif;
                    font-size: 14px;
                    font-weight: 400;
                    height: 32px;
                    outline: transparent;
                    padding-bottom: 0;
                    padding-left: 4px;
                    padding-right: 4px;
                    padding-top: 0;
                    position: relative;
                    text-align: center;
                    text-decoration: none;
                    user-select: none;
                    vertical-align: top;
                    width: 32px;
                  }
                  &::-moz-focus-inner {
                    border: 0;
                  }
                  .ms-Fabric--isFocusVisible &:focus:after {
                    border: 1px solid transparent;
                    bottom: 2px;
                    content: "";
                    left: 2px;
                    outline: 1px solid #605e5c;
                    position: absolute;
                    right: 2px;
                    top: 2px;
                    z-index: 1;
                  }
                  @media screen and (-ms-high-contrast: active){.ms-Fabric--isFocusVisible &:focus:after {
                    border: none;
                    bottom: -2px;
                    left: -2px;
                    outline-color: ButtonText;
                    right: -2px;
                    top: -2px;
                  }
                  &:active > * {
                    left: 0px;
                    position: relative;
                    top: 0px;
                  }
                  &:hover {
                    background-color: #f3f2f1;
                    color: #106ebe;
                  }
                  @media screen and (-ms-high-contrast: active){&:hover {
                    border-color: Highlight;
                    color: Highlight;
                  }
                  &:active {
                    background-color: #edebe9;
                    color: #005a9e;
                  }
              data-is-focusable={true}
              onClick={[Function]}
              onKeyDown={[Function]}
              onKeyPress={[Function]}
              onKeyUp={[Function]}
              onMouseDown={[Function]}
              onMouseUp={[Function]}
              type="button"
            >
              <div
                className=
                    ms-Button-flexContainer
                    {
                      align-items: center;
                      display: flex;
                      flex-wrap: nowrap;
                      height: 100%;
                      justify-content: center;
                    }
              >
                <i
                  aria-hidden={true}
                  className=
                      ms-Button-icon
                      {
                        -moz-osx-font-smoothing: grayscale;
                        -webkit-font-smoothing: antialiased;
                        display: inline-block;
                        flex-shrink: 0;
                        font-family: "FabricMDL2Icons";
                        font-size: 16px;
                        font-style: normal;
                        font-weight: normal;
                        height: 16px;
                        line-height: 16px;
                        margin-bottom: 0;
                        margin-left: 4px;
                        margin-right: 4px;
                        margin-top: 0;
                        speak: none;
                        text-align: center;
                        vertical-align: middle;
                      }
                  data-icon-name="Cancel"
                  role="presentation"
                  style={
                    Object {
                      "fontSize": "14px",
                    }
                  }
                >
                  
                </i>
              </div>
            </button>
          </div>
        </div>
      </div>
    </div>
  </div>
</div>
`;<|MERGE_RESOLUTION|>--- conflicted
+++ resolved
@@ -347,12 +347,9 @@
                     & .contextualHost {
                       display: none;
                     }
-<<<<<<< HEAD
                     & .ms-Persona-primaryText {
                       color: #201f1e;
                     }
-=======
->>>>>>> bcff13c6
               >
                 <div
                   className=
