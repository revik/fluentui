// Jest Snapshot v1, https://goo.gl/fbAQLP

exports[`Component Examples renders Dropdown.Required.Example.tsx correctly 1`] = `
<div
  className=
      ms-Stack
      {
        box-sizing: border-box;
        display: flex;
        flex-direction: column;
        flex-wrap: nowrap;
        height: auto;
        justify-content: flex-end;
        width: auto;
      }
      & > * {
        text-overflow: ellipsis;
      }
      & > *:not(:first-child) {
        margin-top: 20px;
      }
      & > *:not(.ms-StackItem) {
        flex-shrink: 1;
      }
>
  <div
    className=
        ms-Stack
        {
          align-items: flex-end;
          box-sizing: border-box;
          display: flex;
          flex-direction: row;
          flex-wrap: nowrap;
          height: auto;
          width: auto;
        }
        & > * {
          text-overflow: ellipsis;
        }
        & > *:not(:first-child) {
          margin-left: 20px;
        }
        & > *:not(.ms-StackItem) {
          flex-shrink: 1;
        }
  >
    <div
      className=
          ms-Dropdown-container

    >
      <label
        className=
            ms-Label
            ms-Dropdown-label
            {
              -moz-osx-font-smoothing: grayscale;
              -webkit-font-smoothing: antialiased;
              box-shadow: none;
              box-sizing: border-box;
              color: #333333;
              display: inline-block;
              font-family: 'Segoe UI', 'Segoe UI Web (West European)', 'Segoe UI', -apple-system, BlinkMacSystemFont, 'Roboto', 'Helvetica Neue', sans-serif;
              font-size: 14px;
              font-weight: 400;
              margin-bottom: 0px;
              margin-left: 0px;
              margin-right: 0px;
              margin-top: 0px;
              overflow-wrap: break-word;
              padding-bottom: 5px;
              padding-left: 0;
              padding-right: 0;
              padding-top: 5px;
              word-wrap: break-word;
            }
            &::after {
              color: #a80000;
              content: ' *';
              padding-right: 12px;
            }
        htmlFor="Dropdown0"
        id="Dropdown0-label"
        required={true}
      >
        Required dropdown example
      </label>
      <div
        aria-describedby="Dropdown0-option"
        aria-expanded="false"
        aria-labelledby="Dropdown0-label"
        aria-required={true}
        className=
            ms-Dropdown
            is-required
            {
              -moz-osx-font-smoothing: grayscale;
              -webkit-font-smoothing: antialiased;
              box-shadow: none;
              box-sizing: border-box;
              color: #333333;
              font-family: 'Segoe UI', 'Segoe UI Web (West European)', 'Segoe UI', -apple-system, BlinkMacSystemFont, 'Roboto', 'Helvetica Neue', sans-serif;
              font-size: 14px;
              font-weight: 400;
              margin-bottom: 0px;
              margin-left: 0px;
              margin-right: 0px;
              margin-top: 0px;
              outline: 0px;
              padding-bottom: 0px;
              padding-left: 0px;
              padding-right: 0px;
              padding-top: 0px;
              position: relative;
              user-select: none;
              width: 300px;
            }
            &:hover .ms-Dropdown-title {
              border-color: #212121;
              color: #212121;
            }
            @media screen and (-ms-high-contrast: active){&:hover .ms-Dropdown-title {
              border-color: Highlight;
            }
            &:focus .ms-Dropdown-title {
              border-color: #0078d4;
              color: #212121;
            }
            @media screen and (-ms-high-contrast: active){&:focus .ms-Dropdown-title {
              background-color: Highlight;
              border-color: Highlight;
              color: HighlightText;
            }
            @media screen and (-ms-high-contrast: active){&:focus .ms-Dropdown-title:hover {
              color: HighlightText;
            }
            @media screen and (-ms-high-contrast: active), screen and (-ms-high-contrast: black-on-white){&:focus .ms-Dropdown-title {
              -ms-high-contrast-adjust: none;
            }
            &:active .ms-Dropdown-title {
              border-color: #005a9e;
              color: #212121;
            }
            @media screen and (-ms-high-contrast: active){&:active .ms-Dropdown-title {
              border-color: Highlight;
            }
            &:hover .ms-Dropdown-caretDown {
              color: #212121;
            }
            &:focus .ms-Dropdown-caretDown {
              color: #212121;
            }
            @media screen and (-ms-high-contrast: active){&:focus .ms-Dropdown-caretDown {
              color: HighlightText;
            }
            @media screen and (-ms-high-contrast: active), screen and (-ms-high-contrast: black-on-white){&:focus .ms-Dropdown-caretDown {
              -ms-high-contrast-adjust: none;
            }
            &:active .ms-Dropdown-caretDown {
              color: #212121;
            }
            &:hover .ms-Dropdown-titleIsPlaceHolder {
              color: #666666;
            }
            &:focus .ms-Dropdown-titleIsPlaceHolder {
              color: #666666;
            }
            &:active .ms-Dropdown-titleIsPlaceHolder {
              color: #666666;
            }
            &:hover .ms-Dropdown-title--hasError {
              border-color: #a80000;
            }
            &:active .ms-Dropdown-title--hasError {
              border-color: #a80000;
            }
            &:focus .ms-Dropdown-title--hasError {
              border-color: #a80000;
            }
        data-is-focusable={true}
        id="Dropdown0"
        onBlur={[Function]}
        onClick={[Function]}
        onFocus={[Function]}
        onKeyDown={[Function]}
        onKeyUp={[Function]}
        placeholder="Select an option"
        required={true}
        role="listbox"
        tabIndex={0}
      >
        <span
          aria-atomic={true}
          aria-label="Select an option"
          aria-live="off"
          aria-setsize={5}
          className=
              ms-Dropdown-title
              ms-Dropdown-titleIsPlaceHolder
              {
                background-color: #ffffff;
                border-color: #a6a6a6;
                border-style: solid;
                border-width: 1px;
                box-shadow: none;
                box-sizing: border-box;
                color: #666666;
                cursor: pointer;
                display: block;
                height: 32px;
                line-height: 30px;
                margin-bottom: 0px;
                margin-left: 0px;
                margin-right: 0px;
                margin-top: 0px;
                overflow: hidden;
                padding-bottom: 0;
                padding-left: 12px;
                padding-right: 32px;
                padding-top: 0;
                position: relative;
                text-overflow: ellipsis;
                white-space: nowrap;
              }
          id="Dropdown0-option"
          role="option"
        >
          <span>
            Select an option
          </span>
        </span>
        <span
          className=
              ms-Dropdown-caretDownWrapper
              {
                cursor: pointer;
                height: 32px;
                line-height: 30px;
                position: absolute;
                right: 12px;
                top: 1px;
              }
        >
          <i
            className=
                ms-Dropdown-caretDown
                {
                  -moz-osx-font-smoothing: grayscale;
                  -webkit-font-smoothing: antialiased;
                  color: #666666;
                  display: inline-block;
                  font-family: "FabricMDL2Icons";
                  font-size: 12px;
                  font-style: normal;
                  font-weight: normal;
                  pointer-events: none;
                  speak: none;
                }
            data-icon-name="ChevronDown"
            role="presentation"
          >
            
          </i>
        </span>
      </div>
    </div>
    <button
      className=
          ms-Button
          ms-Button--primary
          {
            -moz-osx-font-smoothing: grayscale;
            -webkit-font-smoothing: antialiased;
            background-color: #0078d4;
            border-radius: 0px;
            border: 1px solid transparent;
            box-sizing: border-box;
<<<<<<< HEAD
            color: #323130;
            display: inline-block;
            font-family: 'Segoe UI', 'Segoe UI Web (West European)', 'Segoe UI', -apple-system, BlinkMacSystemFont, 'Roboto', 'Helvetica Neue', sans-serif;
            font-size: 14px;
            font-weight: 600;
=======
            color: #ffffff;
            cursor: pointer;
            display: inline-block;
            font-family: 'Segoe UI', 'Segoe UI Web (West European)', 'Segoe UI', -apple-system, BlinkMacSystemFont, 'Roboto', 'Helvetica Neue', sans-serif;
            font-size: 14px;
            font-weight: 400;
            height: 32px;
>>>>>>> 02e5492d
            margin-bottom: 0px;
            margin-left: 0px;
            margin-right: 0px;
            margin-top: 0px;
<<<<<<< HEAD
            overflow-wrap: break-word;
            padding-bottom: 5px;
            padding-left: 0;
            padding-right: 0;
            padding-top: 5px;
            word-wrap: break-word;
          }
          &::after {
            color: #a4262c;
            content: ' *';
            padding-right: 12px;
=======
            min-width: 80px;
            outline: transparent;
            padding-bottom: 0;
            padding-left: 16px;
            padding-right: 16px;
            padding-top: 0;
            position: relative;
            text-align: center;
            text-decoration: none;
            user-select: none;
            vertical-align: top;
>>>>>>> 02e5492d
          }
          &::-moz-focus-inner {
            border: 0;
          }
          .ms-Fabric--isFocusVisible &:focus:after {
            border: 1px solid #ffffff;
            bottom: 0px;
            content: "";
            left: 0px;
            outline: 1px solid #666666;
            position: absolute;
            right: 0px;
            top: 0px;
            z-index: 1;
          }
          @media screen and (-ms-high-contrast: active){.ms-Fabric--isFocusVisible &:focus:after {
            border: none;
            bottom: -2px;
            left: -2px;
            outline-color: ButtonText;
            right: -2px;
            top: -2px;
          }
          &:active > * {
            left: 0px;
            position: relative;
            top: 0px;
          }
          @media screen and (-ms-high-contrast: active){& {
            -ms-high-contrast-adjust: none;
            background-color: WindowText;
            color: Window;
          }
          &:hover {
            background-color: #106ebe;
            color: #ffffff;
          }
          @media screen and (-ms-high-contrast: active){&:hover {
            background-color: Highlight;
            color: Window;
          }
          &:active {
            background-color: #005a9e;
            color: #ffffff;
          }
          @media screen and (-ms-high-contrast: active){&:active {
            -ms-high-contrast-adjust: none;
            background-color: WindowText;
            color: Window;
          }
      data-is-focusable={true}
      onClick={[Function]}
      onKeyDown={[Function]}
      onKeyPress={[Function]}
      onKeyUp={[Function]}
      onMouseDown={[Function]}
      onMouseUp={[Function]}
      type="button"
    >
      <div
        className=
            ms-Button-flexContainer
            {
              align-items: center;
              display: flex;
              flex-wrap: nowrap;
              height: 100%;
              justify-content: center;
            }
      >
        <div
          className=
              ms-Button-textContainer
              {
                flex-grow: 1;
              }
        >
          <div
            className=
                ms-Button-label
                {
                  font-weight: 600;
                  line-height: 100%;
                  margin-bottom: 0;
                  margin-left: 4px;
                  margin-right: 4px;
                  margin-top: 0;
                }
            id="id__1"
          >
            Set focus
          </div>
        </div>
      </div>
    </button>
  </div>
  <div
    className=
        ms-Dropdown-container

  >
    <div
      aria-describedby="Dropdown4-option"
      aria-expanded="false"
      aria-required={true}
      className=
          ms-Dropdown
          is-required
          {
            -moz-osx-font-smoothing: grayscale;
            -webkit-font-smoothing: antialiased;
            border-color: #605e5c;
            box-shadow: none;
            box-sizing: border-box;
            color: #323130;
            font-family: 'Segoe UI', 'Segoe UI Web (West European)', 'Segoe UI', -apple-system, BlinkMacSystemFont, 'Roboto', 'Helvetica Neue', sans-serif;
            font-size: 14px;
            font-weight: 400;
            margin-bottom: 0px;
            margin-left: 0px;
            margin-right: 0px;
            margin-top: 0px;
            outline: 0px;
            padding-bottom: 0px;
            padding-left: 0px;
            padding-right: 0px;
            padding-top: 0px;
            position: relative;
            user-select: none;
            width: 300px;
          }
          &:hover .ms-Dropdown-title {
            border-color: #323130;
            color: #201f1e;
          }
          @media screen and (-ms-high-contrast: active){&:hover .ms-Dropdown-title {
            border-color: Highlight;
          }
          &:focus .ms-Dropdown-title {
            border-color: #0078d4;
            color: #201f1e;
          }
          @media screen and (-ms-high-contrast: active){&:focus .ms-Dropdown-title {
            background-color: Highlight;
            border-color: Highlight;
            color: HighlightText;
          }
          @media screen and (-ms-high-contrast: active){&:focus .ms-Dropdown-title:hover {
            color: HighlightText;
          }
          @media screen and (-ms-high-contrast: active), screen and (-ms-high-contrast: black-on-white){&:focus .ms-Dropdown-title {
            -ms-high-contrast-adjust: none;
          }
          &:active .ms-Dropdown-title {
            border-color: #0078d4;
            color: #201f1e;
          }
          @media screen and (-ms-high-contrast: active){&:active .ms-Dropdown-title {
            border-color: Highlight;
          }
          &:hover .ms-Dropdown-caretDown {
            color: #323130;
          }
          &:focus .ms-Dropdown-caretDown {
            color: #323130;
          }
          @media screen and (-ms-high-contrast: active){&:focus .ms-Dropdown-caretDown {
            color: HighlightText;
          }
          @media screen and (-ms-high-contrast: active), screen and (-ms-high-contrast: black-on-white){&:focus .ms-Dropdown-caretDown {
            -ms-high-contrast-adjust: none;
          }
          &:active .ms-Dropdown-caretDown {
            color: #323130;
          }
          &:hover .ms-Dropdown-titleIsPlaceHolder {
            color: #323130;
          }
          &:focus .ms-Dropdown-titleIsPlaceHolder {
            color: #323130;
          }
          &:active .ms-Dropdown-titleIsPlaceHolder {
            color: #323130;
          }
          &:hover .ms-Dropdown-title--hasError {
            border-color: #a4262c;
          }
          &:active .ms-Dropdown-title--hasError {
            border-color: #a4262c;
          }
          &:focus .ms-Dropdown-title--hasError {
            border-color: #a4262c;
          }
          &:after {
            color: #a80000;
            content: '*';
            position: absolute;
            right: -10px;
            top: -5px;
          }
          @media screen and (-ms-high-contrast: active){&:after {
            right: -14px;
          }
      data-is-focusable={true}
      id="Dropdown4"
      onBlur={[Function]}
      onClick={[Function]}
      onFocus={[Function]}
      onKeyDown={[Function]}
      onKeyUp={[Function]}
      placeholder="Required with no label"
      required={true}
      role="listbox"
      tabIndex={0}
    >
      <span
        aria-atomic={true}
        aria-label="Required with no label"
        aria-live="off"
        aria-setsize={5}
        className=
            ms-Dropdown-title
            ms-Dropdown-titleIsPlaceHolder
            {
              background-color: #ffffff;
              border-color: #8a8886;
              border-radius: 2px;
              border-style: solid;
              border-width: 1px;
              box-shadow: none;
              box-sizing: border-box;
              color: #605e5c;
              cursor: pointer;
              display: block;
              height: 32px;
              line-height: 30px;
              margin-bottom: 0px;
              margin-left: 0px;
              margin-right: 0px;
              margin-top: 0px;
              overflow: hidden;
              padding-bottom: 0;
              padding-left: 8px;
              padding-right: 28px;
              padding-top: 0;
              position: relative;
              text-overflow: ellipsis;
              white-space: nowrap;
            }
        id="Dropdown4-option"
        role="option"
      >
        <span>
          Required with no label
        </span>
      </span>
      <span
        className=
            ms-Dropdown-caretDownWrapper
            {
              cursor: pointer;
              height: 32px;
              line-height: 30px;
              position: absolute;
              right: 8px;
              top: 1px;
            }
      >
        <i
          className=
              ms-Dropdown-caretDown
              {
                -moz-osx-font-smoothing: grayscale;
                -webkit-font-smoothing: antialiased;
                color: #605e5c;
                display: inline-block;
                font-family: "FabricMDL2Icons";
                font-size: 12px;
                font-style: normal;
                font-weight: normal;
                pointer-events: none;
                speak: none;
              }
          data-icon-name="ChevronDown"
          role="presentation"
        >
          
        </i>
      </span>
    </div>
  </div>
<<<<<<< HEAD
  <button
    className=
        ms-Button
        ms-Button--primary
        {
          -moz-osx-font-smoothing: grayscale;
          -webkit-font-smoothing: antialiased;
          background-color: #0078d4;
          border-radius: 2px;
          border: none;
          box-sizing: border-box;
          color: #ffffff;
          cursor: pointer;
          display: inline-block;
          font-family: 'Segoe UI', 'Segoe UI Web (West European)', 'Segoe UI', -apple-system, BlinkMacSystemFont, 'Roboto', 'Helvetica Neue', sans-serif;
          font-size: 14px;
          font-weight: 400;
          height: 32px;
          min-width: 80px;
          outline: transparent;
          padding-bottom: 0;
          padding-left: 16px;
          padding-right: 16px;
          padding-top: 0;
          position: relative;
          text-align: center;
          text-decoration: none;
          user-select: none;
          vertical-align: top;
        }
        &::-moz-focus-inner {
          border: 0;
        }
        .ms-Fabric--isFocusVisible &:focus:after {
          border-color: #ffffff;
          border: 1px solid transparent;
          bottom: 2px;
          content: "";
          left: 2px;
          outline: none;
          position: absolute;
          right: 2px;
          top: 2px;
          z-index: 1;
        }
        @media screen and (-ms-high-contrast: active){.ms-Fabric--isFocusVisible &:focus:after {
          border: none;
          bottom: -2px;
          left: -2px;
          outline-color: ButtonText;
          right: -2px;
          top: -2px;
        }
        &:active > * {
          left: 0px;
          position: relative;
          top: 0px;
        }
        @media screen and (-ms-high-contrast: active){& {
          -ms-high-contrast-adjust: none;
          background-color: WindowText;
          color: Window;
        }
        &:hover {
          background-color: #106ebe;
          color: #ffffff;
        }
        @media screen and (-ms-high-contrast: active){&:hover {
          background-color: Highlight;
          color: Window;
        }
        &:active {
          background-color: #005a9e;
          color: #ffffff;
        }
        @media screen and (-ms-high-contrast: active){&:active {
          -ms-high-contrast-adjust: none;
          background-color: WindowText;
          color: Window;
        }
    data-is-focusable={true}
    onClick={[Function]}
    onKeyDown={[Function]}
    onKeyPress={[Function]}
    onKeyUp={[Function]}
    onMouseDown={[Function]}
    onMouseUp={[Function]}
    type="button"
  >
    <div
      className=
          ms-Button-flexContainer
          {
            align-items: center;
            display: flex;
            flex-wrap: nowrap;
            height: 100%;
            justify-content: center;
          }
    >
      <div
        className=
            ms-Button-textContainer
            {
              flex-grow: 1;
            }
      >
        <div
          className=
              ms-Button-label
              {
                font-weight: 600;
                line-height: 100%;
                margin-bottom: 0;
                margin-left: 4px;
                margin-right: 4px;
                margin-top: 0;
              }
          id="id__1"
        >
          Set focus
        </div>
      </div>
    </div>
  </button>
=======
>>>>>>> 02e5492d
</div>
`;<|MERGE_RESOLUTION|>--- conflicted
+++ resolved
@@ -59,11 +59,11 @@
               -webkit-font-smoothing: antialiased;
               box-shadow: none;
               box-sizing: border-box;
-              color: #333333;
+              color: #323130;
               display: inline-block;
               font-family: 'Segoe UI', 'Segoe UI Web (West European)', 'Segoe UI', -apple-system, BlinkMacSystemFont, 'Roboto', 'Helvetica Neue', sans-serif;
               font-size: 14px;
-              font-weight: 400;
+              font-weight: 600;
               margin-bottom: 0px;
               margin-left: 0px;
               margin-right: 0px;
@@ -76,7 +76,7 @@
               word-wrap: break-word;
             }
             &::after {
-              color: #a80000;
+              color: #a4262c;
               content: ' *';
               padding-right: 12px;
             }
@@ -97,9 +97,10 @@
             {
               -moz-osx-font-smoothing: grayscale;
               -webkit-font-smoothing: antialiased;
+              border-color: #605e5c;
               box-shadow: none;
               box-sizing: border-box;
-              color: #333333;
+              color: #323130;
               font-family: 'Segoe UI', 'Segoe UI Web (West European)', 'Segoe UI', -apple-system, BlinkMacSystemFont, 'Roboto', 'Helvetica Neue', sans-serif;
               font-size: 14px;
               font-weight: 400;
@@ -117,15 +118,15 @@
               width: 300px;
             }
             &:hover .ms-Dropdown-title {
-              border-color: #212121;
-              color: #212121;
+              border-color: #323130;
+              color: #201f1e;
             }
             @media screen and (-ms-high-contrast: active){&:hover .ms-Dropdown-title {
               border-color: Highlight;
             }
             &:focus .ms-Dropdown-title {
               border-color: #0078d4;
-              color: #212121;
+              color: #201f1e;
             }
             @media screen and (-ms-high-contrast: active){&:focus .ms-Dropdown-title {
               background-color: Highlight;
@@ -139,17 +140,17 @@
               -ms-high-contrast-adjust: none;
             }
             &:active .ms-Dropdown-title {
-              border-color: #005a9e;
-              color: #212121;
+              border-color: #0078d4;
+              color: #201f1e;
             }
             @media screen and (-ms-high-contrast: active){&:active .ms-Dropdown-title {
               border-color: Highlight;
             }
             &:hover .ms-Dropdown-caretDown {
-              color: #212121;
+              color: #323130;
             }
             &:focus .ms-Dropdown-caretDown {
-              color: #212121;
+              color: #323130;
             }
             @media screen and (-ms-high-contrast: active){&:focus .ms-Dropdown-caretDown {
               color: HighlightText;
@@ -158,25 +159,25 @@
               -ms-high-contrast-adjust: none;
             }
             &:active .ms-Dropdown-caretDown {
-              color: #212121;
+              color: #323130;
             }
             &:hover .ms-Dropdown-titleIsPlaceHolder {
-              color: #666666;
+              color: #323130;
             }
             &:focus .ms-Dropdown-titleIsPlaceHolder {
-              color: #666666;
+              color: #323130;
             }
             &:active .ms-Dropdown-titleIsPlaceHolder {
-              color: #666666;
+              color: #323130;
             }
             &:hover .ms-Dropdown-title--hasError {
-              border-color: #a80000;
+              border-color: #a4262c;
             }
             &:active .ms-Dropdown-title--hasError {
-              border-color: #a80000;
+              border-color: #a4262c;
             }
             &:focus .ms-Dropdown-title--hasError {
-              border-color: #a80000;
+              border-color: #a4262c;
             }
         data-is-focusable={true}
         id="Dropdown0"
@@ -200,12 +201,13 @@
               ms-Dropdown-titleIsPlaceHolder
               {
                 background-color: #ffffff;
-                border-color: #a6a6a6;
+                border-color: #8a8886;
+                border-radius: 2px;
                 border-style: solid;
                 border-width: 1px;
                 box-shadow: none;
                 box-sizing: border-box;
-                color: #666666;
+                color: #605e5c;
                 cursor: pointer;
                 display: block;
                 height: 32px;
@@ -216,8 +218,8 @@
                 margin-top: 0px;
                 overflow: hidden;
                 padding-bottom: 0;
-                padding-left: 12px;
-                padding-right: 32px;
+                padding-left: 8px;
+                padding-right: 28px;
                 padding-top: 0;
                 position: relative;
                 text-overflow: ellipsis;
@@ -238,7 +240,7 @@
                 height: 32px;
                 line-height: 30px;
                 position: absolute;
-                right: 12px;
+                right: 8px;
                 top: 1px;
               }
         >
@@ -248,7 +250,7 @@
                 {
                   -moz-osx-font-smoothing: grayscale;
                   -webkit-font-smoothing: antialiased;
-                  color: #666666;
+                  color: #605e5c;
                   display: inline-block;
                   font-family: "FabricMDL2Icons";
                   font-size: 12px;
@@ -273,16 +275,9 @@
             -moz-osx-font-smoothing: grayscale;
             -webkit-font-smoothing: antialiased;
             background-color: #0078d4;
-            border-radius: 0px;
-            border: 1px solid transparent;
+            border-radius: 2px;
+            border: none;
             box-sizing: border-box;
-<<<<<<< HEAD
-            color: #323130;
-            display: inline-block;
-            font-family: 'Segoe UI', 'Segoe UI Web (West European)', 'Segoe UI', -apple-system, BlinkMacSystemFont, 'Roboto', 'Helvetica Neue', sans-serif;
-            font-size: 14px;
-            font-weight: 600;
-=======
             color: #ffffff;
             cursor: pointer;
             display: inline-block;
@@ -290,24 +285,6 @@
             font-size: 14px;
             font-weight: 400;
             height: 32px;
->>>>>>> 02e5492d
-            margin-bottom: 0px;
-            margin-left: 0px;
-            margin-right: 0px;
-            margin-top: 0px;
-<<<<<<< HEAD
-            overflow-wrap: break-word;
-            padding-bottom: 5px;
-            padding-left: 0;
-            padding-right: 0;
-            padding-top: 5px;
-            word-wrap: break-word;
-          }
-          &::after {
-            color: #a4262c;
-            content: ' *';
-            padding-right: 12px;
-=======
             min-width: 80px;
             outline: transparent;
             padding-bottom: 0;
@@ -319,20 +296,20 @@
             text-decoration: none;
             user-select: none;
             vertical-align: top;
->>>>>>> 02e5492d
           }
           &::-moz-focus-inner {
             border: 0;
           }
           .ms-Fabric--isFocusVisible &:focus:after {
-            border: 1px solid #ffffff;
-            bottom: 0px;
+            border-color: #ffffff;
+            border: 1px solid transparent;
+            bottom: 2px;
             content: "";
-            left: 0px;
-            outline: 1px solid #666666;
+            left: 2px;
+            outline: none;
             position: absolute;
-            right: 0px;
-            top: 0px;
+            right: 2px;
+            top: 2px;
             z-index: 1;
           }
           @media screen and (-ms-high-contrast: active){.ms-Fabric--isFocusVisible &:focus:after {
@@ -514,7 +491,7 @@
             border-color: #a4262c;
           }
           &:after {
-            color: #a80000;
+            color: #a4262c;
             content: '*';
             position: absolute;
             right: -10px;
@@ -611,133 +588,5 @@
       </span>
     </div>
   </div>
-<<<<<<< HEAD
-  <button
-    className=
-        ms-Button
-        ms-Button--primary
-        {
-          -moz-osx-font-smoothing: grayscale;
-          -webkit-font-smoothing: antialiased;
-          background-color: #0078d4;
-          border-radius: 2px;
-          border: none;
-          box-sizing: border-box;
-          color: #ffffff;
-          cursor: pointer;
-          display: inline-block;
-          font-family: 'Segoe UI', 'Segoe UI Web (West European)', 'Segoe UI', -apple-system, BlinkMacSystemFont, 'Roboto', 'Helvetica Neue', sans-serif;
-          font-size: 14px;
-          font-weight: 400;
-          height: 32px;
-          min-width: 80px;
-          outline: transparent;
-          padding-bottom: 0;
-          padding-left: 16px;
-          padding-right: 16px;
-          padding-top: 0;
-          position: relative;
-          text-align: center;
-          text-decoration: none;
-          user-select: none;
-          vertical-align: top;
-        }
-        &::-moz-focus-inner {
-          border: 0;
-        }
-        .ms-Fabric--isFocusVisible &:focus:after {
-          border-color: #ffffff;
-          border: 1px solid transparent;
-          bottom: 2px;
-          content: "";
-          left: 2px;
-          outline: none;
-          position: absolute;
-          right: 2px;
-          top: 2px;
-          z-index: 1;
-        }
-        @media screen and (-ms-high-contrast: active){.ms-Fabric--isFocusVisible &:focus:after {
-          border: none;
-          bottom: -2px;
-          left: -2px;
-          outline-color: ButtonText;
-          right: -2px;
-          top: -2px;
-        }
-        &:active > * {
-          left: 0px;
-          position: relative;
-          top: 0px;
-        }
-        @media screen and (-ms-high-contrast: active){& {
-          -ms-high-contrast-adjust: none;
-          background-color: WindowText;
-          color: Window;
-        }
-        &:hover {
-          background-color: #106ebe;
-          color: #ffffff;
-        }
-        @media screen and (-ms-high-contrast: active){&:hover {
-          background-color: Highlight;
-          color: Window;
-        }
-        &:active {
-          background-color: #005a9e;
-          color: #ffffff;
-        }
-        @media screen and (-ms-high-contrast: active){&:active {
-          -ms-high-contrast-adjust: none;
-          background-color: WindowText;
-          color: Window;
-        }
-    data-is-focusable={true}
-    onClick={[Function]}
-    onKeyDown={[Function]}
-    onKeyPress={[Function]}
-    onKeyUp={[Function]}
-    onMouseDown={[Function]}
-    onMouseUp={[Function]}
-    type="button"
-  >
-    <div
-      className=
-          ms-Button-flexContainer
-          {
-            align-items: center;
-            display: flex;
-            flex-wrap: nowrap;
-            height: 100%;
-            justify-content: center;
-          }
-    >
-      <div
-        className=
-            ms-Button-textContainer
-            {
-              flex-grow: 1;
-            }
-      >
-        <div
-          className=
-              ms-Button-label
-              {
-                font-weight: 600;
-                line-height: 100%;
-                margin-bottom: 0;
-                margin-left: 4px;
-                margin-right: 4px;
-                margin-top: 0;
-              }
-          id="id__1"
-        >
-          Set focus
-        </div>
-      </div>
-    </div>
-  </button>
-=======
->>>>>>> 02e5492d
 </div>
 `;