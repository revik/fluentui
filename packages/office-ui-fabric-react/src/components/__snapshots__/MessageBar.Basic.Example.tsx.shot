// Jest Snapshot v1, https://goo.gl/fbAQLP

exports[`Component Examples renders MessageBar.Basic.Example.tsx correctly 1`] = `
<div
  className=
      ms-Stack
      {
        box-sizing: border-box;
        display: flex;
        flex-direction: column;
        flex-wrap: nowrap;
        height: auto;
        width: auto;
      }
      & > * {
        text-overflow: ellipsis;
      }
      & > *:not(:first-child) {
        margin-top: 20px;
      }
      & > *:not(.ms-StackItem) {
        flex-shrink: 1;
      }
>
  <div
    className=
        ms-StackItem
        {
          -moz-osx-font-smoothing: grayscale;
          -webkit-font-smoothing: antialiased;
          flex-shrink: 1;
          font-family: 'Segoe UI', 'Segoe UI Web (West European)', 'Segoe UI', -apple-system, BlinkMacSystemFont, 'Roboto', 'Helvetica Neue', sans-serif;
          font-size: 14px;
          font-weight: 400;
          height: auto;
          width: auto;
        }
  >
    <label
      className=
          ms-Label
          {
            -moz-osx-font-smoothing: grayscale;
            -webkit-font-smoothing: antialiased;
            box-shadow: none;
            box-sizing: border-box;
            color: #323130;
            display: block;
            font-family: 'Segoe UI', 'Segoe UI Web (West European)', 'Segoe UI', -apple-system, BlinkMacSystemFont, 'Roboto', 'Helvetica Neue', sans-serif;
            font-size: 14px;
            font-weight: 600;
            margin-bottom: 0px;
            margin-left: 0px;
            margin-right: 0px;
            margin-top: 0px;
            overflow-wrap: break-word;
            padding-bottom: 5px;
            padding-left: 0;
            padding-right: 0;
            padding-top: 5px;
            word-wrap: break-word;
          }
    >
      Info/Default MessageBar
    </label>
    <div
      style={
        Object {
          "background": "#ffffff",
        }
      }
    >
      <div
        className=
            ms-MessageBar
            ms-MessageBar-multiline
            {
              -moz-osx-font-smoothing: grayscale;
              -webkit-font-smoothing: antialiased;
              background: #f3f2f1;
              color: #323130;
              display: flex;
              flex-direction: column;
              font-family: 'Segoe UI', 'Segoe UI Web (West European)', 'Segoe UI', -apple-system, BlinkMacSystemFont, 'Roboto', 'Helvetica Neue', sans-serif;
              font-size: 14px;
              font-weight: 400;
              min-height: 32px;
              width: 100%;
              word-break: break-word;
            }
            & .ms-Link {
              -moz-osx-font-smoothing: grayscale;
              -webkit-font-smoothing: antialiased;
              color: #005a9e;
              font-family: 'Segoe UI', 'Segoe UI Web (West European)', 'Segoe UI', -apple-system, BlinkMacSystemFont, 'Roboto', 'Helvetica Neue', sans-serif;
              font-size: 12px;
              font-weight: 400;
            }
            @media screen and (-ms-high-contrast: active){& {
              background: WindowText;
              color: Window;
            }
      >
        <div
          className=
              ms-MessageBar-content
              {
                display: flex;
                width: 100%;
              }
        >
          <div
            aria-hidden={true}
            className=
                ms-MessageBar-icon
                {
                  display: flex;
                  flex-shrink: 0;
                  font-size: 16px;
                  margin-bottom: 8px;
                  margin-left: 12px;
                  margin-right: 0;
                  margin-top: 8px;
                  min-height: 16px;
                  min-width: 16px;
                }
          >
            <i
              className=

                  {
                    -moz-osx-font-smoothing: grayscale;
                    -webkit-font-smoothing: antialiased;
                    color: #605e5c;
                    display: inline-block;
                    font-family: "FabricMDL2Icons";
                    font-style: normal;
                    font-weight: normal;
                    speak: none;
                  }
                  @media screen and (-ms-high-contrast: active){& {
                    -ms-high-contrast-adjust: none;
                    color: Window;
                  }
              data-icon-name="Info"
              role="presentation"
            >
              
            </i>
          </div>
          <div
            className=
                ms-MessageBar-text
                {
                  -moz-osx-font-smoothing: grayscale;
                  -webkit-font-smoothing: antialiased;
                  display: flex;
                  flex-grow: 1;
                  font-family: 'Segoe UI', 'Segoe UI Web (West European)', 'Segoe UI', -apple-system, BlinkMacSystemFont, 'Roboto', 'Helvetica Neue', sans-serif;
                  font-size: 12px;
                  font-weight: 400;
                  margin-bottom: 8px;
                  margin-left: 8px;
                  margin-right: 12px;
                  margin-top: 8px;
                  min-width: 0px;
                }
                @media screen and (-ms-high-contrast: active){& {
                  -ms-high-contrast-adjust: none;
                }
            id="MessageBar0"
          >
            <span
              aria-live="polite"
              className=
                  ms-MessageBar-innerText
                  {
                    line-height: 16px;
                  }
                  & span a {
                    padding-left: 4px;
                  }
              role="status"
            />
          </div>
        </div>
      </div>
    </div>
  </div>
  <div
    className=
        ms-StackItem
        {
          -moz-osx-font-smoothing: grayscale;
          -webkit-font-smoothing: antialiased;
          flex-shrink: 1;
          font-family: 'Segoe UI', 'Segoe UI Web (West European)', 'Segoe UI', -apple-system, BlinkMacSystemFont, 'Roboto', 'Helvetica Neue', sans-serif;
          font-size: 14px;
          font-weight: 400;
          height: auto;
          width: auto;
        }
  >
    <label
      className=
          ms-Label
          {
            -moz-osx-font-smoothing: grayscale;
            -webkit-font-smoothing: antialiased;
            box-shadow: none;
            box-sizing: border-box;
            color: #323130;
            display: block;
            font-family: 'Segoe UI', 'Segoe UI Web (West European)', 'Segoe UI', -apple-system, BlinkMacSystemFont, 'Roboto', 'Helvetica Neue', sans-serif;
            font-size: 14px;
            font-weight: 600;
            margin-bottom: 0px;
            margin-left: 0px;
            margin-right: 0px;
            margin-top: 0px;
            overflow-wrap: break-word;
            padding-bottom: 5px;
            padding-left: 0;
            padding-right: 0;
            padding-top: 5px;
            word-wrap: break-word;
          }
    >
      Error MessageBar - single line, with dismiss button
    </label>
    <div
      style={
        Object {
          "background": "#ffffff",
        }
      }
    >
      <div
        className=
            ms-MessageBar
            ms-MessageBar--error
            ms-MessageBar-singleline
            ms-MessageBar-dismissalSingleLine
            {
              -moz-osx-font-smoothing: grayscale;
              -webkit-font-smoothing: antialiased;
              background: rgba(245, 135, 145, .2);
              color: #323130;
              display: flex;
              font-family: 'Segoe UI', 'Segoe UI Web (West European)', 'Segoe UI', -apple-system, BlinkMacSystemFont, 'Roboto', 'Helvetica Neue', sans-serif;
              font-size: 14px;
              font-weight: 400;
              min-height: 32px;
              width: 100%;
              word-break: break-word;
            }
            & .ms-Link {
              -moz-osx-font-smoothing: grayscale;
              -webkit-font-smoothing: antialiased;
              color: #005a9e;
              font-family: 'Segoe UI', 'Segoe UI Web (West European)', 'Segoe UI', -apple-system, BlinkMacSystemFont, 'Roboto', 'Helvetica Neue', sans-serif;
              font-size: 12px;
              font-weight: 400;
            }
            @media screen and (-ms-high-contrast: active){& {
              background: WindowText;
              color: Window;
            }
      >
        <div
          className=
              ms-MessageBar-content
              {
                display: flex;
                width: 100%;
              }
        >
          <div
            aria-hidden={true}
            className=
                ms-MessageBar-icon
                {
                  display: flex;
                  flex-shrink: 0;
                  font-size: 16px;
                  margin-bottom: 8px;
                  margin-left: 12px;
                  margin-right: 0;
                  margin-top: 8px;
                  min-height: 16px;
                  min-width: 16px;
                }
          >
            <i
              className=

                  {
                    -moz-osx-font-smoothing: grayscale;
                    -webkit-font-smoothing: antialiased;
                    color: #a4262c;
                    display: inline-block;
                    font-family: "FabricMDL2Icons-3";
                    font-style: normal;
                    font-weight: normal;
                    speak: none;
                  }
                  @media screen and (-ms-high-contrast: active){& {
                    -ms-high-contrast-adjust: none;
                    color: Window;
                  }
              data-icon-name="ErrorBadge"
              role="presentation"
            >
              
            </i>
          </div>
          <div
            className=
                ms-MessageBar-text
                {
                  -moz-osx-font-smoothing: grayscale;
                  -webkit-font-smoothing: antialiased;
                  display: flex;
                  flex-grow: 1;
                  font-family: 'Segoe UI', 'Segoe UI Web (West European)', 'Segoe UI', -apple-system, BlinkMacSystemFont, 'Roboto', 'Helvetica Neue', sans-serif;
                  font-size: 12px;
                  font-weight: 400;
                  margin-bottom: 8px;
                  margin-left: 8px;
                  margin-right: 8px;
                  margin-top: 8px;
                  min-width: 0px;
                }
                @media screen and (-ms-high-contrast: active){& {
                  -ms-high-contrast-adjust: none;
                }
            id="MessageBar1"
          >
            <span
              aria-live="assertive"
              className=
                  ms-MessageBar-innerText
                  {
                    line-height: 16px;
                    overflow: hidden;
                    text-overflow: ellipsis;
                    white-space: nowrap;
                  }
                  & span a {
                    padding-left: 4px;
                  }
                  @media only screen and (min-width: 0px) and (max-width: 479px){& {
                    overflow: visible;
                    white-space: pre-wrap;
                  }
              role="status"
            />
          </div>
          <div
            className=
                ms-MessageBar-dismissSingleLine

          >
            <button
              aria-label="Close"
              className=
                  ms-Button
                  ms-Button--icon
                  ms-MessageBar-dismissal
                  {
                    -moz-osx-font-smoothing: grayscale;
                    -webkit-font-smoothing: antialiased;
                    background-color: transparent;
                    border-radius: 2px;
                    border: none;
                    box-sizing: border-box;
                    color: #0078d4;
                    cursor: pointer;
                    display: inline-block;
                    flex-shrink: 0;
                    font-family: 'Segoe UI', 'Segoe UI Web (West European)', 'Segoe UI', -apple-system, BlinkMacSystemFont, 'Roboto', 'Helvetica Neue', sans-serif;
                    font-size: 14px;
                    font-weight: 400;
                    height: 32px;
                    outline: transparent;
                    padding-bottom: 8px;
                    padding-left: 12px;
                    padding-right: 12px;
                    padding-top: 8px;
                    position: relative;
                    text-align: center;
                    text-decoration: none;
                    user-select: none;
                    vertical-align: top;
                    width: 32px;
                  }
                  &::-moz-focus-inner {
                    border: 0;
                  }
                  .ms-Fabric--isFocusVisible &:focus:after {
                    border: 1px solid transparent;
                    bottom: 2px;
                    content: "";
                    left: 2px;
                    outline: 1px solid #605e5c;
                    position: absolute;
                    right: 2px;
                    top: 2px;
                    z-index: 1;
                  }
                  @media screen and (-ms-high-contrast: active){.ms-Fabric--isFocusVisible &:focus:after {
                    border: none;
                    bottom: -2px;
                    left: -2px;
                    outline-color: ButtonText;
                    right: -2px;
                    top: -2px;
                  }
                  &:active > * {
                    left: 0px;
                    position: relative;
                    top: 0px;
                  }
                  &:hover {
                    background-color: transparent;
                    color: #106ebe;
                  }
                  @media screen and (-ms-high-contrast: active){&:hover {
                    border-color: Highlight;
                    color: Highlight;
                  }
                  &:active {
                    background-color: transparent;
                    color: #005a9e;
                  }
                  & .ms-Button-icon {
                    color: #323130;
                    font-size: 10px;
                    height: 10px;
                    line-height: 10px;
                  }
                  @media screen and (-ms-high-contrast: active){& .ms-Button-icon {
                    -ms-high-contrast-adjust: none;
                    color: Window;
                  }
              data-is-focusable={true}
              onClick={[Function]}
              onKeyDown={[Function]}
              onKeyPress={[Function]}
              onKeyUp={[Function]}
              onMouseDown={[Function]}
              onMouseUp={[Function]}
              type="button"
            >
              <div
                className=
                    ms-Button-flexContainer
                    {
                      align-items: center;
                      display: flex;
                      flex-wrap: nowrap;
                      height: 100%;
                      justify-content: center;
                    }
              >
                <i
                  className=
                      ms-Button-icon
                      {
                        -moz-osx-font-smoothing: grayscale;
                        -webkit-font-smoothing: antialiased;
                        display: inline-block;
                        flex-shrink: 0;
                        font-family: "FabricMDL2Icons";
                        font-size: 16px;
                        font-style: normal;
                        font-weight: normal;
                        height: 16px;
                        line-height: 16px;
                        margin-bottom: 0;
                        margin-left: 4px;
                        margin-right: 4px;
                        margin-top: 0;
                        speak: none;
                        text-align: center;
                        vertical-align: middle;
                      }
                  data-icon-name="Clear"
                  role="presentation"
                >
                  
                </i>
              </div>
            </button>
          </div>
        </div>
      </div>
    </div>
  </div>
  <div
    className=
        ms-StackItem
        {
          -moz-osx-font-smoothing: grayscale;
          -webkit-font-smoothing: antialiased;
          flex-shrink: 1;
          font-family: 'Segoe UI', 'Segoe UI Web (West European)', 'Segoe UI', -apple-system, BlinkMacSystemFont, 'Roboto', 'Helvetica Neue', sans-serif;
          font-size: 14px;
          font-weight: 400;
          height: auto;
          width: auto;
        }
  >
    <label
      className=
          ms-Label
          {
            -moz-osx-font-smoothing: grayscale;
            -webkit-font-smoothing: antialiased;
            box-shadow: none;
            box-sizing: border-box;
            color: #323130;
            display: block;
            font-family: 'Segoe UI', 'Segoe UI Web (West European)', 'Segoe UI', -apple-system, BlinkMacSystemFont, 'Roboto', 'Helvetica Neue', sans-serif;
            font-size: 14px;
            font-weight: 600;
            margin-bottom: 0px;
            margin-left: 0px;
            margin-right: 0px;
            margin-top: 0px;
            overflow-wrap: break-word;
            padding-bottom: 5px;
            padding-left: 0;
            padding-right: 0;
            padding-top: 5px;
            word-wrap: break-word;
          }
    >
      Blocked MessageBar - single line, with dismiss button and truncated text. Truncation is not available if you use action buttons or multiline and should be used sparingly.
    </label>
    <div
      style={
        Object {
          "background": "#ffffff",
        }
      }
    >
      <div
        className=
            ms-MessageBar
            ms-MessageBar--blocked
            ms-MessageBar-singleline
            ms-MessageBar-dismissalSingleLine
            ms-MessageBar-expandingSingleLine
            {
              -moz-osx-font-smoothing: grayscale;
              -webkit-font-smoothing: antialiased;
              background: rgba(245, 135, 145, .2);
              color: #323130;
              display: flex;
              font-family: 'Segoe UI', 'Segoe UI Web (West European)', 'Segoe UI', -apple-system, BlinkMacSystemFont, 'Roboto', 'Helvetica Neue', sans-serif;
              font-size: 14px;
              font-weight: 400;
              min-height: 32px;
              width: 100%;
              word-break: break-word;
            }
            & .ms-Link {
              -moz-osx-font-smoothing: grayscale;
              -webkit-font-smoothing: antialiased;
              color: #005a9e;
              font-family: 'Segoe UI', 'Segoe UI Web (West European)', 'Segoe UI', -apple-system, BlinkMacSystemFont, 'Roboto', 'Helvetica Neue', sans-serif;
              font-size: 12px;
              font-weight: 400;
            }
            @media screen and (-ms-high-contrast: active){& {
              background: WindowText;
              color: Window;
            }
      >
        <div
          className=
              ms-MessageBar-content
              {
                display: flex;
                width: 100%;
              }
        >
          <div
            aria-hidden={true}
            className=
                ms-MessageBar-icon
                {
                  display: flex;
                  flex-shrink: 0;
                  font-size: 16px;
                  margin-bottom: 8px;
                  margin-left: 12px;
                  margin-right: 0;
                  margin-top: 8px;
                  min-height: 16px;
                  min-width: 16px;
                }
          >
            <i
              className=

                  {
                    -moz-osx-font-smoothing: grayscale;
                    -webkit-font-smoothing: antialiased;
                    color: #a4262c;
                    display: inline-block;
                    font-family: "FabricMDL2Icons-5";
                    font-style: normal;
                    font-weight: normal;
                    speak: none;
                  }
                  @media screen and (-ms-high-contrast: active){& {
                    -ms-high-contrast-adjust: none;
                    color: Window;
                  }
              data-icon-name="Blocked2"
              role="presentation"
            >
              
            </i>
          </div>
          <div
            className=
                ms-MessageBar-text
                {
                  -moz-osx-font-smoothing: grayscale;
                  -webkit-font-smoothing: antialiased;
                  display: flex;
                  flex-grow: 1;
                  font-family: 'Segoe UI', 'Segoe UI Web (West European)', 'Segoe UI', -apple-system, BlinkMacSystemFont, 'Roboto', 'Helvetica Neue', sans-serif;
                  font-size: 12px;
                  font-weight: 400;
                  margin-bottom: 8px;
                  margin-left: 8px;
                  margin-right: 8px;
                  margin-top: 8px;
                  min-width: 0px;
                }
                @media screen and (-ms-high-contrast: active){& {
                  -ms-high-contrast-adjust: none;
                }
            id="MessageBar5"
          >
            <span
              aria-live="assertive"
              className=
                  ms-MessageBar-innerText
                  {
                    line-height: 16px;
                    overflow: hidden;
                    text-overflow: ellipsis;
                    white-space: nowrap;
                  }
                  & span a {
                    padding-left: 4px;
                  }
              role="status"
            />
          </div>
          <div
            className=
                ms-MessageBar-expandSingleLine

          >
            <button
              aria-controls="MessageBar5"
              aria-expanded={false}
              aria-label="See more"
              className=
                  ms-Button
                  ms-Button--icon
                  ms-MessageBar-expand
                  {
                    -moz-osx-font-smoothing: grayscale;
                    -webkit-font-smoothing: antialiased;
                    background-color: transparent;
                    border-radius: 2px;
                    border: none;
                    box-sizing: border-box;
                    color: #0078d4;
                    cursor: pointer;
                    display: inline-block;
                    flex-shrink: 0;
                    font-family: 'Segoe UI', 'Segoe UI Web (West European)', 'Segoe UI', -apple-system, BlinkMacSystemFont, 'Roboto', 'Helvetica Neue', sans-serif;
                    font-size: 14px;
                    font-weight: 400;
                    height: 32px;
                    outline: transparent;
                    padding-bottom: 8px;
                    padding-left: 12px;
                    padding-right: 12px;
                    padding-top: 8px;
                    position: relative;
                    text-align: center;
                    text-decoration: none;
                    user-select: none;
                    vertical-align: top;
                    width: 32px;
                  }
                  &::-moz-focus-inner {
                    border: 0;
                  }
                  .ms-Fabric--isFocusVisible &:focus:after {
                    border: 1px solid transparent;
                    bottom: 2px;
                    content: "";
                    left: 2px;
                    outline: 1px solid #605e5c;
                    position: absolute;
                    right: 2px;
                    top: 2px;
                    z-index: 1;
                  }
                  @media screen and (-ms-high-contrast: active){.ms-Fabric--isFocusVisible &:focus:after {
                    border: none;
                    bottom: -2px;
                    left: -2px;
                    outline-color: ButtonText;
                    right: -2px;
                    top: -2px;
                  }
                  &:active > * {
                    left: 0px;
                    position: relative;
                    top: 0px;
                  }
                  &:hover {
                    background-color: transparent;
                    color: #106ebe;
                  }
                  @media screen and (-ms-high-contrast: active){&:hover {
                    border-color: Highlight;
                    color: Highlight;
                  }
                  &:active {
                    background-color: transparent;
                    color: #005a9e;
                  }
                  & .ms-Button-icon {
                    color: #323130;
                    font-size: 10px;
                    height: 10px;
                    line-height: 10px;
                  }
                  @media screen and (-ms-high-contrast: active){& .ms-Button-icon {
                    -ms-high-contrast-adjust: none;
                    color: Window;
                  }
              data-is-focusable={true}
              onClick={[Function]}
              onKeyDown={[Function]}
              onKeyPress={[Function]}
              onKeyUp={[Function]}
              onMouseDown={[Function]}
              onMouseUp={[Function]}
              type="button"
            >
              <div
                className=
                    ms-Button-flexContainer
                    {
                      align-items: center;
                      display: flex;
                      flex-wrap: nowrap;
                      height: 100%;
                      justify-content: center;
                    }
              >
                <i
                  className=
                      ms-Button-icon
                      {
                        -moz-osx-font-smoothing: grayscale;
                        -webkit-font-smoothing: antialiased;
                        display: inline-block;
                        flex-shrink: 0;
                        font-family: "FabricMDL2Icons-6";
                        font-size: 16px;
                        font-style: normal;
                        font-weight: normal;
                        height: 16px;
                        line-height: 16px;
                        margin-bottom: 0;
                        margin-left: 4px;
                        margin-right: 4px;
                        margin-top: 0;
                        speak: none;
                        text-align: center;
                        vertical-align: middle;
                      }
                  data-icon-name="DoubleChevronDown"
                  role="presentation"
                >
                  
                </i>
              </div>
            </button>
          </div>
          <div
            className=
                ms-MessageBar-dismissSingleLine

          >
            <button
              aria-label="Close"
              className=
                  ms-Button
                  ms-Button--icon
                  ms-MessageBar-dismissal
                  {
                    -moz-osx-font-smoothing: grayscale;
                    -webkit-font-smoothing: antialiased;
                    background-color: transparent;
                    border-radius: 2px;
                    border: none;
                    box-sizing: border-box;
                    color: #0078d4;
                    cursor: pointer;
                    display: inline-block;
                    flex-shrink: 0;
                    font-family: 'Segoe UI', 'Segoe UI Web (West European)', 'Segoe UI', -apple-system, BlinkMacSystemFont, 'Roboto', 'Helvetica Neue', sans-serif;
                    font-size: 14px;
                    font-weight: 400;
                    height: 32px;
                    outline: transparent;
                    padding-bottom: 8px;
                    padding-left: 12px;
                    padding-right: 12px;
                    padding-top: 8px;
                    position: relative;
                    text-align: center;
                    text-decoration: none;
                    user-select: none;
                    vertical-align: top;
                    width: 32px;
                  }
                  &::-moz-focus-inner {
                    border: 0;
                  }
                  .ms-Fabric--isFocusVisible &:focus:after {
                    border: 1px solid transparent;
                    bottom: 2px;
                    content: "";
                    left: 2px;
                    outline: 1px solid #605e5c;
                    position: absolute;
                    right: 2px;
                    top: 2px;
                    z-index: 1;
                  }
                  @media screen and (-ms-high-contrast: active){.ms-Fabric--isFocusVisible &:focus:after {
                    border: none;
                    bottom: -2px;
                    left: -2px;
                    outline-color: ButtonText;
                    right: -2px;
                    top: -2px;
                  }
                  &:active > * {
                    left: 0px;
                    position: relative;
                    top: 0px;
                  }
                  &:hover {
                    background-color: transparent;
                    color: #106ebe;
                  }
                  @media screen and (-ms-high-contrast: active){&:hover {
                    border-color: Highlight;
                    color: Highlight;
                  }
                  &:active {
                    background-color: transparent;
                    color: #005a9e;
                  }
                  & .ms-Button-icon {
                    color: #323130;
                    font-size: 10px;
                    height: 10px;
                    line-height: 10px;
                  }
                  @media screen and (-ms-high-contrast: active){& .ms-Button-icon {
                    -ms-high-contrast-adjust: none;
                    color: Window;
                  }
              data-is-focusable={true}
              onClick={[Function]}
              onKeyDown={[Function]}
              onKeyPress={[Function]}
              onKeyUp={[Function]}
              onMouseDown={[Function]}
              onMouseUp={[Function]}
              type="button"
            >
              <div
                className=
                    ms-Button-flexContainer
                    {
                      align-items: center;
                      display: flex;
                      flex-wrap: nowrap;
                      height: 100%;
                      justify-content: center;
                    }
              >
                <i
                  className=
                      ms-Button-icon
                      {
                        -moz-osx-font-smoothing: grayscale;
                        -webkit-font-smoothing: antialiased;
                        display: inline-block;
                        flex-shrink: 0;
                        font-family: "FabricMDL2Icons";
                        font-size: 16px;
                        font-style: normal;
                        font-weight: normal;
                        height: 16px;
                        line-height: 16px;
                        margin-bottom: 0;
                        margin-left: 4px;
                        margin-right: 4px;
                        margin-top: 0;
                        speak: none;
                        text-align: center;
                        vertical-align: middle;
                      }
                  data-icon-name="Clear"
                  role="presentation"
                >
                  
                </i>
              </div>
            </button>
          </div>
        </div>
      </div>
    </div>
  </div>
  <div
    className=
        ms-StackItem
        {
          -moz-osx-font-smoothing: grayscale;
          -webkit-font-smoothing: antialiased;
          flex-shrink: 1;
          font-family: 'Segoe UI', 'Segoe UI Web (West European)', 'Segoe UI', -apple-system, BlinkMacSystemFont, 'Roboto', 'Helvetica Neue', sans-serif;
          font-size: 14px;
          font-weight: 400;
          height: auto;
          width: auto;
        }
  >
    <label
      className=
          ms-Label
          {
            -moz-osx-font-smoothing: grayscale;
            -webkit-font-smoothing: antialiased;
            box-shadow: none;
            box-sizing: border-box;
            color: #323130;
            display: block;
            font-family: 'Segoe UI', 'Segoe UI Web (West European)', 'Segoe UI', -apple-system, BlinkMacSystemFont, 'Roboto', 'Helvetica Neue', sans-serif;
            font-size: 14px;
            font-weight: 600;
            margin-bottom: 0px;
            margin-left: 0px;
            margin-right: 0px;
            margin-top: 0px;
            overflow-wrap: break-word;
            padding-bottom: 5px;
            padding-left: 0;
            padding-right: 0;
            padding-top: 5px;
            word-wrap: break-word;
          }
    >
      SevereWarning MessageBar - defaults to multiline, with action buttons
    </label>
    <div
      style={
        Object {
          "background": "#ffffff",
        }
      }
    >
      <div
        className=
            ms-MessageBar
            ms-MessageBar--severeWarning
            ms-MessageBar-multiline
            {
              -moz-osx-font-smoothing: grayscale;
              -webkit-font-smoothing: antialiased;
              background: rgba(250, 65, 0, .2);
              color: #323130;
              display: flex;
              flex-direction: column;
              font-family: 'Segoe UI', 'Segoe UI Web (West European)', 'Segoe UI', -apple-system, BlinkMacSystemFont, 'Roboto', 'Helvetica Neue', sans-serif;
              font-size: 14px;
              font-weight: 400;
              min-height: 32px;
              width: 100%;
              word-break: break-word;
            }
            & .ms-Link {
              -moz-osx-font-smoothing: grayscale;
              -webkit-font-smoothing: antialiased;
              color: #005a9e;
              font-family: 'Segoe UI', 'Segoe UI Web (West European)', 'Segoe UI', -apple-system, BlinkMacSystemFont, 'Roboto', 'Helvetica Neue', sans-serif;
              font-size: 12px;
              font-weight: 400;
            }
            @media screen and (-ms-high-contrast: active){& {
              background: WindowText;
              color: Window;
            }
      >
        <div
          className=
              ms-MessageBar-content
              {
                display: flex;
                width: 100%;
              }
        >
          <div
            aria-hidden={true}
            className=
                ms-MessageBar-icon
                {
                  display: flex;
                  flex-shrink: 0;
                  font-size: 16px;
                  margin-bottom: 8px;
                  margin-left: 12px;
                  margin-right: 0;
                  margin-top: 8px;
                  min-height: 16px;
                  min-width: 16px;
                }
          >
            <i
              className=

                  {
                    -moz-osx-font-smoothing: grayscale;
                    -webkit-font-smoothing: antialiased;
                    color: #a4262c;
                    display: inline-block;
                    font-family: "FabricMDL2Icons-0";
                    font-style: normal;
                    font-weight: normal;
                    speak: none;
                  }
                  @media screen and (-ms-high-contrast: active){& {
                    -ms-high-contrast-adjust: none;
                    color: Window;
                  }
              data-icon-name="Warning"
              role="presentation"
            >
              
            </i>
          </div>
          <div
            className=
                ms-MessageBar-text
                {
                  -moz-osx-font-smoothing: grayscale;
                  -webkit-font-smoothing: antialiased;
                  display: flex;
                  flex-grow: 1;
                  font-family: 'Segoe UI', 'Segoe UI Web (West European)', 'Segoe UI', -apple-system, BlinkMacSystemFont, 'Roboto', 'Helvetica Neue', sans-serif;
                  font-size: 12px;
                  font-weight: 400;
                  margin-bottom: 8px;
                  margin-left: 8px;
                  margin-right: 12px;
                  margin-top: 8px;
                  min-width: 0px;
                }
                @media screen and (-ms-high-contrast: active){& {
                  -ms-high-contrast-adjust: none;
                }
            id="MessageBar12"
          >
            <span
              aria-live="assertive"
              className=
                  ms-MessageBar-innerText
                  {
                    line-height: 16px;
                  }
                  & span a {
                    padding-left: 4px;
                  }
              role="status"
            />
          </div>
        </div>
        <div
          className=
              ms-MessageBar-actions
              {
                align-items: center;
                display: flex;
                flex-basis: auto;
                flex-direction: row-reverse;
                flex-grow: 0;
                flex-shrink: 0;
                margin-bottom: 8px;
                margin-left: 8px;
                margin-right: 12px;
                margin-top: 0;
              }
              & button:nth-child(n+2) {
                margin-left: 8px;
              }
        >
          <div>
            <button
              className=
                  ms-Button
                  ms-Button--default
                  {
                    -moz-osx-font-smoothing: grayscale;
                    -webkit-font-smoothing: antialiased;
                    background-color: #ffffff;
                    border-color: #c8c6c4;
                    border-radius: 2px;
                    border: 1px solid #8a8886;
                    box-sizing: border-box;
                    color: #323130;
                    cursor: pointer;
                    display: inline-block;
                    font-family: 'Segoe UI', 'Segoe UI Web (West European)', 'Segoe UI', -apple-system, BlinkMacSystemFont, 'Roboto', 'Helvetica Neue', sans-serif;
                    font-size: 14px;
                    font-weight: 400;
<<<<<<< HEAD
                    height: 24px;
=======
                    height: 32px;
                    margin-bottom: 0px;
                    margin-left: 0px;
                    margin-right: 0px;
                    margin-top: 0px;
>>>>>>> cdf56dbe
                    min-width: 80px;
                    outline: transparent;
                    padding-bottom: 0;
                    padding-left: 16px;
                    padding-right: 16px;
                    padding-top: 0;
                    position: relative;
                    text-align: center;
                    text-decoration: none;
                    user-select: none;
                    vertical-align: top;
                    width: 84px;
                  }
                  &::-moz-focus-inner {
                    border: 0;
                  }
                  .ms-Fabric--isFocusVisible &:focus:after {
                    border: 1px solid transparent;
                    bottom: 2px;
                    content: "";
                    left: 2px;
                    outline: 1px solid #605e5c;
                    position: absolute;
                    right: 2px;
                    top: 2px;
                    z-index: 1;
                  }
                  @media screen and (-ms-high-contrast: active){.ms-Fabric--isFocusVisible &:focus:after {
                    border: none;
                    bottom: -2px;
                    left: -2px;
                    outline-color: ButtonText;
                    right: -2px;
                    top: -2px;
                  }
                  &:active > * {
                    left: 0px;
                    position: relative;
                    top: 0px;
                  }
                  &:hover {
                    background-color: #f3f2f1;
                    color: #201f1e;
                  }
                  @media screen and (-ms-high-contrast: active){&:hover {
                    border-color: Highlight;
                    color: Highlight;
                  }
                  &:active {
                    background-color: #edebe9;
                    color: #201f1e;
                  }
              data-is-focusable={true}
              onClick={[Function]}
              onKeyDown={[Function]}
              onKeyPress={[Function]}
              onKeyUp={[Function]}
              onMouseDown={[Function]}
              onMouseUp={[Function]}
              type="button"
            >
              <div
                className=
                    ms-Button-flexContainer
                    {
                      align-items: center;
                      display: flex;
                      flex-wrap: nowrap;
                      height: 100%;
                      justify-content: center;
                    }
              >
                <div
                  className=
                      ms-Button-textContainer
                      {
                        flex-grow: 1;
                      }
                >
                  <div
                    className=
                        ms-Button-label
                        {
                          font-weight: 600;
                          line-height: 100%;
                          margin-bottom: 0;
                          margin-left: 4px;
                          margin-right: 4px;
                          margin-top: 0;
                        }
                    id="id__13"
                  >
                    Yes
                  </div>
                </div>
              </div>
            </button>
            <button
              className=
                  ms-Button
                  ms-Button--default
                  {
                    -moz-osx-font-smoothing: grayscale;
                    -webkit-font-smoothing: antialiased;
                    background-color: #ffffff;
                    border-color: #c8c6c4;
                    border-radius: 2px;
                    border: 1px solid #8a8886;
                    box-sizing: border-box;
                    color: #323130;
                    cursor: pointer;
                    display: inline-block;
                    font-family: 'Segoe UI', 'Segoe UI Web (West European)', 'Segoe UI', -apple-system, BlinkMacSystemFont, 'Roboto', 'Helvetica Neue', sans-serif;
                    font-size: 14px;
                    font-weight: 400;
<<<<<<< HEAD
                    height: 24px;
=======
                    height: 32px;
                    margin-bottom: 0px;
                    margin-left: 0px;
                    margin-right: 0px;
                    margin-top: 0px;
>>>>>>> cdf56dbe
                    min-width: 80px;
                    outline: transparent;
                    padding-bottom: 0;
                    padding-left: 16px;
                    padding-right: 16px;
                    padding-top: 0;
                    position: relative;
                    text-align: center;
                    text-decoration: none;
                    user-select: none;
                    vertical-align: top;
                    width: 84px;
                  }
                  &::-moz-focus-inner {
                    border: 0;
                  }
                  .ms-Fabric--isFocusVisible &:focus:after {
                    border: 1px solid transparent;
                    bottom: 2px;
                    content: "";
                    left: 2px;
                    outline: 1px solid #605e5c;
                    position: absolute;
                    right: 2px;
                    top: 2px;
                    z-index: 1;
                  }
                  @media screen and (-ms-high-contrast: active){.ms-Fabric--isFocusVisible &:focus:after {
                    border: none;
                    bottom: -2px;
                    left: -2px;
                    outline-color: ButtonText;
                    right: -2px;
                    top: -2px;
                  }
                  &:active > * {
                    left: 0px;
                    position: relative;
                    top: 0px;
                  }
                  &:hover {
                    background-color: #f3f2f1;
                    color: #201f1e;
                  }
                  @media screen and (-ms-high-contrast: active){&:hover {
                    border-color: Highlight;
                    color: Highlight;
                  }
                  &:active {
                    background-color: #edebe9;
                    color: #201f1e;
                  }
              data-is-focusable={true}
              onClick={[Function]}
              onKeyDown={[Function]}
              onKeyPress={[Function]}
              onKeyUp={[Function]}
              onMouseDown={[Function]}
              onMouseUp={[Function]}
              type="button"
            >
              <div
                className=
                    ms-Button-flexContainer
                    {
                      align-items: center;
                      display: flex;
                      flex-wrap: nowrap;
                      height: 100%;
                      justify-content: center;
                    }
              >
                <div
                  className=
                      ms-Button-textContainer
                      {
                        flex-grow: 1;
                      }
                >
                  <div
                    className=
                        ms-Button-label
                        {
                          font-weight: 600;
                          line-height: 100%;
                          margin-bottom: 0;
                          margin-left: 4px;
                          margin-right: 4px;
                          margin-top: 0;
                        }
                    id="id__16"
                  >
                    No
                  </div>
                </div>
              </div>
            </button>
          </div>
        </div>
      </div>
    </div>
  </div>
  <div
    className=
        ms-StackItem
        {
          -moz-osx-font-smoothing: grayscale;
          -webkit-font-smoothing: antialiased;
          flex-shrink: 1;
          font-family: 'Segoe UI', 'Segoe UI Web (West European)', 'Segoe UI', -apple-system, BlinkMacSystemFont, 'Roboto', 'Helvetica Neue', sans-serif;
          font-size: 14px;
          font-weight: 400;
          height: auto;
          width: auto;
        }
  >
    <label
      className=
          ms-Label
          {
            -moz-osx-font-smoothing: grayscale;
            -webkit-font-smoothing: antialiased;
            box-shadow: none;
            box-sizing: border-box;
            color: #323130;
            display: block;
            font-family: 'Segoe UI', 'Segoe UI Web (West European)', 'Segoe UI', -apple-system, BlinkMacSystemFont, 'Roboto', 'Helvetica Neue', sans-serif;
            font-size: 14px;
            font-weight: 600;
            margin-bottom: 0px;
            margin-left: 0px;
            margin-right: 0px;
            margin-top: 0px;
            overflow-wrap: break-word;
            padding-bottom: 5px;
            padding-left: 0;
            padding-right: 0;
            padding-top: 5px;
            word-wrap: break-word;
          }
    >
      Success MessageBar - single line, with action buttons
    </label>
    <div
      style={
        Object {
          "background": "#ffffff",
        }
      }
    >
      <div
        className=
            ms-MessageBar
            ms-MessageBar--success
            ms-MessageBar-singleline
            {
              -moz-osx-font-smoothing: grayscale;
              -webkit-font-smoothing: antialiased;
              background: rgba(95, 210, 85, .2);
              color: #323130;
              display: flex;
              font-family: 'Segoe UI', 'Segoe UI Web (West European)', 'Segoe UI', -apple-system, BlinkMacSystemFont, 'Roboto', 'Helvetica Neue', sans-serif;
              font-size: 14px;
              font-weight: 400;
              min-height: 32px;
              width: 100%;
              word-break: break-word;
            }
            & .ms-Link {
              -moz-osx-font-smoothing: grayscale;
              -webkit-font-smoothing: antialiased;
              color: #005a9e;
              font-family: 'Segoe UI', 'Segoe UI Web (West European)', 'Segoe UI', -apple-system, BlinkMacSystemFont, 'Roboto', 'Helvetica Neue', sans-serif;
              font-size: 12px;
              font-weight: 400;
            }
            @media screen and (-ms-high-contrast: active){& {
              background: WindowText;
              color: Window;
            }
      >
        <div
          className=
              ms-MessageBar-content
              {
                display: flex;
                width: 100%;
              }
        >
          <div
            aria-hidden={true}
            className=
                ms-MessageBar-icon
                {
                  display: flex;
                  flex-shrink: 0;
                  font-size: 16px;
                  margin-bottom: 8px;
                  margin-left: 12px;
                  margin-right: 0;
                  margin-top: 8px;
                  min-height: 16px;
                  min-width: 16px;
                }
          >
            <i
              className=

                  {
                    -moz-osx-font-smoothing: grayscale;
                    -webkit-font-smoothing: antialiased;
                    color: #107c10;
                    display: inline-block;
                    font-family: "FabricMDL2Icons-2";
                    font-style: normal;
                    font-weight: normal;
                    speak: none;
                  }
                  @media screen and (-ms-high-contrast: active){& {
                    -ms-high-contrast-adjust: none;
                    color: Window;
                  }
              data-icon-name="Completed"
              role="presentation"
            >
              
            </i>
          </div>
          <div
            className=
                ms-MessageBar-text
                {
                  -moz-osx-font-smoothing: grayscale;
                  -webkit-font-smoothing: antialiased;
                  display: flex;
                  flex-grow: 1;
                  font-family: 'Segoe UI', 'Segoe UI Web (West European)', 'Segoe UI', -apple-system, BlinkMacSystemFont, 'Roboto', 'Helvetica Neue', sans-serif;
                  font-size: 12px;
                  font-weight: 400;
                  margin-bottom: 8px;
                  margin-left: 8px;
                  margin-right: 12px;
                  margin-top: 8px;
                  min-width: 0px;
                }
                @media screen and (-ms-high-contrast: active){& {
                  -ms-high-contrast-adjust: none;
                }
            id="MessageBar19"
          >
            <span
              aria-live="polite"
              className=
                  ms-MessageBar-innerText
                  {
                    line-height: 16px;
                    overflow: hidden;
                    text-overflow: ellipsis;
                    white-space: nowrap;
                  }
                  & span a {
                    padding-left: 4px;
                  }
                  @media only screen and (min-width: 0px) and (max-width: 479px){& {
                    overflow: visible;
                    white-space: pre-wrap;
                  }
              role="status"
            />
          </div>
          <div
            className=
                ms-MessageBar-actionsSingleLine
                {
                  align-items: center;
                  display: flex;
                  flex-basis: auto;
                  flex-direction: row-reverse;
                  flex-grow: 0;
                  flex-shrink: 0;
                  margin-bottom: 0;
                  margin-left: 8px;
                  margin-right: 12px;
                  margin-top: 0;
                }
                & button:nth-child(n+2) {
                  margin-left: 8px;
                }
          >
            <div>
              <button
                className=
                    ms-Button
                    ms-Button--default
                    {
                      -moz-osx-font-smoothing: grayscale;
                      -webkit-font-smoothing: antialiased;
                      background-color: #ffffff;
                      border-color: #c8c6c4;
                      border-radius: 2px;
                      border: 1px solid #8a8886;
                      box-sizing: border-box;
                      color: #323130;
                      cursor: pointer;
                      display: inline-block;
                      font-family: 'Segoe UI', 'Segoe UI Web (West European)', 'Segoe UI', -apple-system, BlinkMacSystemFont, 'Roboto', 'Helvetica Neue', sans-serif;
                      font-size: 14px;
                      font-weight: 400;
<<<<<<< HEAD
                      height: 24px;
=======
                      height: 32px;
                      margin-bottom: 0px;
                      margin-left: 0px;
                      margin-right: 0px;
                      margin-top: 0px;
>>>>>>> cdf56dbe
                      min-width: 80px;
                      outline: transparent;
                      padding-bottom: 0;
                      padding-left: 16px;
                      padding-right: 16px;
                      padding-top: 0;
                      position: relative;
                      text-align: center;
                      text-decoration: none;
                      user-select: none;
                      vertical-align: top;
                      width: 84px;
                    }
                    &::-moz-focus-inner {
                      border: 0;
                    }
                    .ms-Fabric--isFocusVisible &:focus:after {
                      border: 1px solid transparent;
                      bottom: 2px;
                      content: "";
                      left: 2px;
                      outline: 1px solid #605e5c;
                      position: absolute;
                      right: 2px;
                      top: 2px;
                      z-index: 1;
                    }
                    @media screen and (-ms-high-contrast: active){.ms-Fabric--isFocusVisible &:focus:after {
                      border: none;
                      bottom: -2px;
                      left: -2px;
                      outline-color: ButtonText;
                      right: -2px;
                      top: -2px;
                    }
                    &:active > * {
                      left: 0px;
                      position: relative;
                      top: 0px;
                    }
                    &:hover {
                      background-color: #f3f2f1;
                      color: #201f1e;
                    }
                    @media screen and (-ms-high-contrast: active){&:hover {
                      border-color: Highlight;
                      color: Highlight;
                    }
                    &:active {
                      background-color: #edebe9;
                      color: #201f1e;
                    }
                data-is-focusable={true}
                onClick={[Function]}
                onKeyDown={[Function]}
                onKeyPress={[Function]}
                onKeyUp={[Function]}
                onMouseDown={[Function]}
                onMouseUp={[Function]}
                type="button"
              >
                <div
                  className=
                      ms-Button-flexContainer
                      {
                        align-items: center;
                        display: flex;
                        flex-wrap: nowrap;
                        height: 100%;
                        justify-content: center;
                      }
                >
                  <div
                    className=
                        ms-Button-textContainer
                        {
                          flex-grow: 1;
                        }
                  >
                    <div
                      className=
                          ms-Button-label
                          {
                            font-weight: 600;
                            line-height: 100%;
                            margin-bottom: 0;
                            margin-left: 4px;
                            margin-right: 4px;
                            margin-top: 0;
                          }
                      id="id__20"
                    >
                      Yes
                    </div>
                  </div>
                </div>
              </button>
              <button
                className=
                    ms-Button
                    ms-Button--default
                    {
                      -moz-osx-font-smoothing: grayscale;
                      -webkit-font-smoothing: antialiased;
                      background-color: #ffffff;
                      border-color: #c8c6c4;
                      border-radius: 2px;
                      border: 1px solid #8a8886;
                      box-sizing: border-box;
                      color: #323130;
                      cursor: pointer;
                      display: inline-block;
                      font-family: 'Segoe UI', 'Segoe UI Web (West European)', 'Segoe UI', -apple-system, BlinkMacSystemFont, 'Roboto', 'Helvetica Neue', sans-serif;
                      font-size: 14px;
                      font-weight: 400;
<<<<<<< HEAD
                      height: 24px;
=======
                      height: 32px;
                      margin-bottom: 0px;
                      margin-left: 0px;
                      margin-right: 0px;
                      margin-top: 0px;
>>>>>>> cdf56dbe
                      min-width: 80px;
                      outline: transparent;
                      padding-bottom: 0;
                      padding-left: 16px;
                      padding-right: 16px;
                      padding-top: 0;
                      position: relative;
                      text-align: center;
                      text-decoration: none;
                      user-select: none;
                      vertical-align: top;
                      width: 84px;
                    }
                    &::-moz-focus-inner {
                      border: 0;
                    }
                    .ms-Fabric--isFocusVisible &:focus:after {
                      border: 1px solid transparent;
                      bottom: 2px;
                      content: "";
                      left: 2px;
                      outline: 1px solid #605e5c;
                      position: absolute;
                      right: 2px;
                      top: 2px;
                      z-index: 1;
                    }
                    @media screen and (-ms-high-contrast: active){.ms-Fabric--isFocusVisible &:focus:after {
                      border: none;
                      bottom: -2px;
                      left: -2px;
                      outline-color: ButtonText;
                      right: -2px;
                      top: -2px;
                    }
                    &:active > * {
                      left: 0px;
                      position: relative;
                      top: 0px;
                    }
                    &:hover {
                      background-color: #f3f2f1;
                      color: #201f1e;
                    }
                    @media screen and (-ms-high-contrast: active){&:hover {
                      border-color: Highlight;
                      color: Highlight;
                    }
                    &:active {
                      background-color: #edebe9;
                      color: #201f1e;
                    }
                data-is-focusable={true}
                onClick={[Function]}
                onKeyDown={[Function]}
                onKeyPress={[Function]}
                onKeyUp={[Function]}
                onMouseDown={[Function]}
                onMouseUp={[Function]}
                type="button"
              >
                <div
                  className=
                      ms-Button-flexContainer
                      {
                        align-items: center;
                        display: flex;
                        flex-wrap: nowrap;
                        height: 100%;
                        justify-content: center;
                      }
                >
                  <div
                    className=
                        ms-Button-textContainer
                        {
                          flex-grow: 1;
                        }
                  >
                    <div
                      className=
                          ms-Button-label
                          {
                            font-weight: 600;
                            line-height: 100%;
                            margin-bottom: 0;
                            margin-left: 4px;
                            margin-right: 4px;
                            margin-top: 0;
                          }
                      id="id__23"
                    >
                      No
                    </div>
                  </div>
                </div>
              </button>
            </div>
          </div>
        </div>
      </div>
    </div>
  </div>
  <div
    className=
        ms-StackItem
        {
          -moz-osx-font-smoothing: grayscale;
          -webkit-font-smoothing: antialiased;
          flex-shrink: 1;
          font-family: 'Segoe UI', 'Segoe UI Web (West European)', 'Segoe UI', -apple-system, BlinkMacSystemFont, 'Roboto', 'Helvetica Neue', sans-serif;
          font-size: 14px;
          font-weight: 400;
          height: auto;
          width: auto;
        }
  >
    <label
      className=
          ms-Label
          {
            -moz-osx-font-smoothing: grayscale;
            -webkit-font-smoothing: antialiased;
            box-shadow: none;
            box-sizing: border-box;
            color: #323130;
            display: block;
            font-family: 'Segoe UI', 'Segoe UI Web (West European)', 'Segoe UI', -apple-system, BlinkMacSystemFont, 'Roboto', 'Helvetica Neue', sans-serif;
            font-size: 14px;
            font-weight: 600;
            margin-bottom: 0px;
            margin-left: 0px;
            margin-right: 0px;
            margin-top: 0px;
            overflow-wrap: break-word;
            padding-bottom: 5px;
            padding-left: 0;
            padding-right: 0;
            padding-top: 5px;
            word-wrap: break-word;
          }
    >
      Warning MessageBar - single line, with dismiss and action buttons
    </label>
    <div
      style={
        Object {
          "background": "#ffffff",
        }
      }
    >
      <div
        className=
            ms-MessageBar
            ms-MessageBar--warning
            ms-MessageBar-singleline
            ms-MessageBar-dismissalSingleLine
            {
              -moz-osx-font-smoothing: grayscale;
              -webkit-font-smoothing: antialiased;
              background: rgba(255, 200, 10, .2);
              color: #323130;
              display: flex;
              font-family: 'Segoe UI', 'Segoe UI Web (West European)', 'Segoe UI', -apple-system, BlinkMacSystemFont, 'Roboto', 'Helvetica Neue', sans-serif;
              font-size: 14px;
              font-weight: 400;
              min-height: 32px;
              width: 100%;
              word-break: break-word;
            }
            & .ms-Link {
              -moz-osx-font-smoothing: grayscale;
              -webkit-font-smoothing: antialiased;
              color: #005a9e;
              font-family: 'Segoe UI', 'Segoe UI Web (West European)', 'Segoe UI', -apple-system, BlinkMacSystemFont, 'Roboto', 'Helvetica Neue', sans-serif;
              font-size: 12px;
              font-weight: 400;
            }
            @media screen and (-ms-high-contrast: active){& {
              background: WindowText;
              color: Window;
            }
      >
        <div
          className=
              ms-MessageBar-content
              {
                display: flex;
                width: 100%;
              }
        >
          <div
            aria-hidden={true}
            className=
                ms-MessageBar-icon
                {
                  display: flex;
                  flex-shrink: 0;
                  font-size: 16px;
                  margin-bottom: 8px;
                  margin-left: 12px;
                  margin-right: 0;
                  margin-top: 8px;
                  min-height: 16px;
                  min-width: 16px;
                }
          >
            <i
              className=

                  {
                    -moz-osx-font-smoothing: grayscale;
                    -webkit-font-smoothing: antialiased;
                    color: #333333;
                    display: inline-block;
                    font-family: "FabricMDL2Icons";
                    font-style: normal;
                    font-weight: normal;
                    speak: none;
                  }
                  @media screen and (-ms-high-contrast: active){& {
                    -ms-high-contrast-adjust: none;
                    color: Window;
                  }
              data-icon-name="Info"
              role="presentation"
            >
              
            </i>
          </div>
          <div
            className=
                ms-MessageBar-text
                {
                  -moz-osx-font-smoothing: grayscale;
                  -webkit-font-smoothing: antialiased;
                  display: flex;
                  flex-grow: 1;
                  font-family: 'Segoe UI', 'Segoe UI Web (West European)', 'Segoe UI', -apple-system, BlinkMacSystemFont, 'Roboto', 'Helvetica Neue', sans-serif;
                  font-size: 12px;
                  font-weight: 400;
                  margin-bottom: 8px;
                  margin-left: 8px;
                  margin-right: 8px;
                  margin-top: 8px;
                  min-width: 0px;
                }
                @media screen and (-ms-high-contrast: active){& {
                  -ms-high-contrast-adjust: none;
                }
            id="MessageBar26"
          >
            <span
              aria-live="polite"
              className=
                  ms-MessageBar-innerText
                  {
                    line-height: 16px;
                    overflow: hidden;
                    text-overflow: ellipsis;
                    white-space: nowrap;
                  }
                  & span a {
                    padding-left: 4px;
                  }
                  @media only screen and (min-width: 0px) and (max-width: 479px){& {
                    overflow: visible;
                    white-space: pre-wrap;
                  }
              role="status"
            />
          </div>
          <div
            className=
                ms-MessageBar-actionsSingleLine
                {
                  align-items: center;
                  display: flex;
                  flex-basis: auto;
                  flex-direction: row-reverse;
                  flex-grow: 0;
                  flex-shrink: 0;
                  margin-bottom: 0;
                  margin-left: 8px;
                  margin-right: 0px;
                  margin-top: 0;
                }
                & button:nth-child(n+2) {
                  margin-left: 8px;
                }
          >
            <div>
              <button
                className=
                    ms-Button
                    ms-Button--default
                    {
                      -moz-osx-font-smoothing: grayscale;
                      -webkit-font-smoothing: antialiased;
                      background-color: #ffffff;
                      border-color: #c8c6c4;
                      border-radius: 2px;
                      border: 1px solid #8a8886;
                      box-sizing: border-box;
                      color: #323130;
                      cursor: pointer;
                      display: inline-block;
                      font-family: 'Segoe UI', 'Segoe UI Web (West European)', 'Segoe UI', -apple-system, BlinkMacSystemFont, 'Roboto', 'Helvetica Neue', sans-serif;
                      font-size: 14px;
                      font-weight: 400;
<<<<<<< HEAD
                      height: 24px;
=======
                      height: 32px;
                      margin-bottom: 0px;
                      margin-left: 0px;
                      margin-right: 0px;
                      margin-top: 0px;
>>>>>>> cdf56dbe
                      min-width: 80px;
                      outline: transparent;
                      padding-bottom: 0;
                      padding-left: 16px;
                      padding-right: 16px;
                      padding-top: 0;
                      position: relative;
                      text-align: center;
                      text-decoration: none;
                      user-select: none;
                      vertical-align: top;
                      width: 84px;
                    }
                    &::-moz-focus-inner {
                      border: 0;
                    }
                    .ms-Fabric--isFocusVisible &:focus:after {
                      border: 1px solid transparent;
                      bottom: 2px;
                      content: "";
                      left: 2px;
                      outline: 1px solid #605e5c;
                      position: absolute;
                      right: 2px;
                      top: 2px;
                      z-index: 1;
                    }
                    @media screen and (-ms-high-contrast: active){.ms-Fabric--isFocusVisible &:focus:after {
                      border: none;
                      bottom: -2px;
                      left: -2px;
                      outline-color: ButtonText;
                      right: -2px;
                      top: -2px;
                    }
                    &:active > * {
                      left: 0px;
                      position: relative;
                      top: 0px;
                    }
                    &:hover {
                      background-color: #f3f2f1;
                      color: #201f1e;
                    }
                    @media screen and (-ms-high-contrast: active){&:hover {
                      border-color: Highlight;
                      color: Highlight;
                    }
                    &:active {
                      background-color: #edebe9;
                      color: #201f1e;
                    }
                data-is-focusable={true}
                onClick={[Function]}
                onKeyDown={[Function]}
                onKeyPress={[Function]}
                onKeyUp={[Function]}
                onMouseDown={[Function]}
                onMouseUp={[Function]}
                type="button"
              >
                <div
                  className=
                      ms-Button-flexContainer
                      {
                        align-items: center;
                        display: flex;
                        flex-wrap: nowrap;
                        height: 100%;
                        justify-content: center;
                      }
                >
                  <div
                    className=
                        ms-Button-textContainer
                        {
                          flex-grow: 1;
                        }
                  >
                    <div
                      className=
                          ms-Button-label
                          {
                            font-weight: 600;
                            line-height: 100%;
                            margin-bottom: 0;
                            margin-left: 4px;
                            margin-right: 4px;
                            margin-top: 0;
                          }
                      id="id__27"
                    >
                      Action
                    </div>
                  </div>
                </div>
              </button>
            </div>
          </div>
          <div
            className=
                ms-MessageBar-dismissSingleLine

          >
            <button
              aria-label="Close"
              className=
                  ms-Button
                  ms-Button--icon
                  ms-MessageBar-dismissal
                  {
                    -moz-osx-font-smoothing: grayscale;
                    -webkit-font-smoothing: antialiased;
                    background-color: transparent;
                    border-radius: 2px;
                    border: none;
                    box-sizing: border-box;
                    color: #0078d4;
                    cursor: pointer;
                    display: inline-block;
                    flex-shrink: 0;
                    font-family: 'Segoe UI', 'Segoe UI Web (West European)', 'Segoe UI', -apple-system, BlinkMacSystemFont, 'Roboto', 'Helvetica Neue', sans-serif;
                    font-size: 14px;
                    font-weight: 400;
                    height: 32px;
                    outline: transparent;
                    padding-bottom: 8px;
                    padding-left: 12px;
                    padding-right: 12px;
                    padding-top: 8px;
                    position: relative;
                    text-align: center;
                    text-decoration: none;
                    user-select: none;
                    vertical-align: top;
                    width: 32px;
                  }
                  &::-moz-focus-inner {
                    border: 0;
                  }
                  .ms-Fabric--isFocusVisible &:focus:after {
                    border: 1px solid transparent;
                    bottom: 2px;
                    content: "";
                    left: 2px;
                    outline: 1px solid #605e5c;
                    position: absolute;
                    right: 2px;
                    top: 2px;
                    z-index: 1;
                  }
                  @media screen and (-ms-high-contrast: active){.ms-Fabric--isFocusVisible &:focus:after {
                    border: none;
                    bottom: -2px;
                    left: -2px;
                    outline-color: ButtonText;
                    right: -2px;
                    top: -2px;
                  }
                  &:active > * {
                    left: 0px;
                    position: relative;
                    top: 0px;
                  }
                  &:hover {
                    background-color: transparent;
                    color: #106ebe;
                  }
                  @media screen and (-ms-high-contrast: active){&:hover {
                    border-color: Highlight;
                    color: Highlight;
                  }
                  &:active {
                    background-color: transparent;
                    color: #005a9e;
                  }
                  & .ms-Button-icon {
                    color: #323130;
                    font-size: 10px;
                    height: 10px;
                    line-height: 10px;
                  }
                  @media screen and (-ms-high-contrast: active){& .ms-Button-icon {
                    -ms-high-contrast-adjust: none;
                    color: Window;
                  }
              data-is-focusable={true}
              onClick={[Function]}
              onKeyDown={[Function]}
              onKeyPress={[Function]}
              onKeyUp={[Function]}
              onMouseDown={[Function]}
              onMouseUp={[Function]}
              type="button"
            >
              <div
                className=
                    ms-Button-flexContainer
                    {
                      align-items: center;
                      display: flex;
                      flex-wrap: nowrap;
                      height: 100%;
                      justify-content: center;
                    }
              >
                <i
                  className=
                      ms-Button-icon
                      {
                        -moz-osx-font-smoothing: grayscale;
                        -webkit-font-smoothing: antialiased;
                        display: inline-block;
                        flex-shrink: 0;
                        font-family: "FabricMDL2Icons";
                        font-size: 16px;
                        font-style: normal;
                        font-weight: normal;
                        height: 16px;
                        line-height: 16px;
                        margin-bottom: 0;
                        margin-left: 4px;
                        margin-right: 4px;
                        margin-top: 0;
                        speak: none;
                        text-align: center;
                        vertical-align: middle;
                      }
                  data-icon-name="Clear"
                  role="presentation"
                >
                  
                </i>
              </div>
            </button>
          </div>
        </div>
      </div>
    </div>
  </div>
  <div
    className=
        ms-StackItem
        {
          -moz-osx-font-smoothing: grayscale;
          -webkit-font-smoothing: antialiased;
          flex-shrink: 1;
          font-family: 'Segoe UI', 'Segoe UI Web (West European)', 'Segoe UI', -apple-system, BlinkMacSystemFont, 'Roboto', 'Helvetica Neue', sans-serif;
          font-size: 14px;
          font-weight: 400;
          height: auto;
          width: auto;
        }
  >
    <label
      className=
          ms-Label
          {
            -moz-osx-font-smoothing: grayscale;
            -webkit-font-smoothing: antialiased;
            box-shadow: none;
            box-sizing: border-box;
            color: #323130;
            display: block;
            font-family: 'Segoe UI', 'Segoe UI Web (West European)', 'Segoe UI', -apple-system, BlinkMacSystemFont, 'Roboto', 'Helvetica Neue', sans-serif;
            font-size: 14px;
            font-weight: 600;
            margin-bottom: 0px;
            margin-left: 0px;
            margin-right: 0px;
            margin-top: 0px;
            overflow-wrap: break-word;
            padding-bottom: 5px;
            padding-left: 0;
            padding-right: 0;
            padding-top: 5px;
            word-wrap: break-word;
          }
    >
      Warning MessageBar - defaults to multiline, with dismiss and action buttons
    </label>
    <div
      style={
        Object {
          "background": "#ffffff",
        }
      }
    >
      <div
        className=
            ms-MessageBar
            ms-MessageBar--warning
            ms-MessageBar-multiline
            {
              -moz-osx-font-smoothing: grayscale;
              -webkit-font-smoothing: antialiased;
              background: rgba(255, 200, 10, .2);
              color: #323130;
              display: flex;
              flex-direction: column;
              font-family: 'Segoe UI', 'Segoe UI Web (West European)', 'Segoe UI', -apple-system, BlinkMacSystemFont, 'Roboto', 'Helvetica Neue', sans-serif;
              font-size: 14px;
              font-weight: 400;
              min-height: 32px;
              width: 100%;
              word-break: break-word;
            }
            & .ms-Link {
              -moz-osx-font-smoothing: grayscale;
              -webkit-font-smoothing: antialiased;
              color: #005a9e;
              font-family: 'Segoe UI', 'Segoe UI Web (West European)', 'Segoe UI', -apple-system, BlinkMacSystemFont, 'Roboto', 'Helvetica Neue', sans-serif;
              font-size: 12px;
              font-weight: 400;
            }
            @media screen and (-ms-high-contrast: active){& {
              background: WindowText;
              color: Window;
            }
      >
        <div
          className=
              ms-MessageBar-content
              {
                display: flex;
                width: 100%;
              }
        >
          <div
            aria-hidden={true}
            className=
                ms-MessageBar-icon
                {
                  display: flex;
                  flex-shrink: 0;
                  font-size: 16px;
                  margin-bottom: 8px;
                  margin-left: 12px;
                  margin-right: 0;
                  margin-top: 8px;
                  min-height: 16px;
                  min-width: 16px;
                }
          >
            <i
              className=

                  {
                    -moz-osx-font-smoothing: grayscale;
                    -webkit-font-smoothing: antialiased;
                    color: #333333;
                    display: inline-block;
                    font-family: "FabricMDL2Icons";
                    font-style: normal;
                    font-weight: normal;
                    speak: none;
                  }
                  @media screen and (-ms-high-contrast: active){& {
                    -ms-high-contrast-adjust: none;
                    color: Window;
                  }
              data-icon-name="Info"
              role="presentation"
            >
              
            </i>
          </div>
          <div
            className=
                ms-MessageBar-text
                {
                  -moz-osx-font-smoothing: grayscale;
                  -webkit-font-smoothing: antialiased;
                  display: flex;
                  flex-grow: 1;
                  font-family: 'Segoe UI', 'Segoe UI Web (West European)', 'Segoe UI', -apple-system, BlinkMacSystemFont, 'Roboto', 'Helvetica Neue', sans-serif;
                  font-size: 12px;
                  font-weight: 400;
                  margin-bottom: 8px;
                  margin-left: 8px;
                  margin-right: 8px;
                  margin-top: 8px;
                  min-width: 0px;
                }
                @media screen and (-ms-high-contrast: active){& {
                  -ms-high-contrast-adjust: none;
                }
            id="MessageBar33"
          >
            <span
              aria-live="polite"
              className=
                  ms-MessageBar-innerText
                  {
                    line-height: 16px;
                  }
                  & span a {
                    padding-left: 4px;
                  }
              role="status"
            />
          </div>
          <button
            aria-label="Close"
            className=
                ms-Button
                ms-Button--icon
                ms-MessageBar-dismissal
                {
                  -moz-osx-font-smoothing: grayscale;
                  -webkit-font-smoothing: antialiased;
                  background-color: transparent;
                  border-radius: 2px;
                  border: none;
                  box-sizing: border-box;
                  color: #0078d4;
                  cursor: pointer;
                  display: inline-block;
                  flex-shrink: 0;
                  font-family: 'Segoe UI', 'Segoe UI Web (West European)', 'Segoe UI', -apple-system, BlinkMacSystemFont, 'Roboto', 'Helvetica Neue', sans-serif;
                  font-size: 14px;
                  font-weight: 400;
                  height: 32px;
                  outline: transparent;
                  padding-bottom: 8px;
                  padding-left: 12px;
                  padding-right: 12px;
                  padding-top: 8px;
                  position: relative;
                  text-align: center;
                  text-decoration: none;
                  user-select: none;
                  vertical-align: top;
                  width: 32px;
                }
                &::-moz-focus-inner {
                  border: 0;
                }
                .ms-Fabric--isFocusVisible &:focus:after {
                  border: 1px solid transparent;
                  bottom: 2px;
                  content: "";
                  left: 2px;
                  outline: 1px solid #605e5c;
                  position: absolute;
                  right: 2px;
                  top: 2px;
                  z-index: 1;
                }
                @media screen and (-ms-high-contrast: active){.ms-Fabric--isFocusVisible &:focus:after {
                  border: none;
                  bottom: -2px;
                  left: -2px;
                  outline-color: ButtonText;
                  right: -2px;
                  top: -2px;
                }
                &:active > * {
                  left: 0px;
                  position: relative;
                  top: 0px;
                }
                &:hover {
                  background-color: transparent;
                  color: #106ebe;
                }
                @media screen and (-ms-high-contrast: active){&:hover {
                  border-color: Highlight;
                  color: Highlight;
                }
                &:active {
                  background-color: transparent;
                  color: #005a9e;
                }
                & .ms-Button-icon {
                  color: #323130;
                  font-size: 10px;
                  height: 10px;
                  line-height: 10px;
                }
                @media screen and (-ms-high-contrast: active){& .ms-Button-icon {
                  -ms-high-contrast-adjust: none;
                  color: Window;
                }
            data-is-focusable={true}
            onClick={[Function]}
            onKeyDown={[Function]}
            onKeyPress={[Function]}
            onKeyUp={[Function]}
            onMouseDown={[Function]}
            onMouseUp={[Function]}
            type="button"
          >
            <div
              className=
                  ms-Button-flexContainer
                  {
                    align-items: center;
                    display: flex;
                    flex-wrap: nowrap;
                    height: 100%;
                    justify-content: center;
                  }
            >
              <i
                className=
                    ms-Button-icon
                    {
                      -moz-osx-font-smoothing: grayscale;
                      -webkit-font-smoothing: antialiased;
                      display: inline-block;
                      flex-shrink: 0;
                      font-family: "FabricMDL2Icons";
                      font-size: 16px;
                      font-style: normal;
                      font-weight: normal;
                      height: 16px;
                      line-height: 16px;
                      margin-bottom: 0;
                      margin-left: 4px;
                      margin-right: 4px;
                      margin-top: 0;
                      speak: none;
                      text-align: center;
                      vertical-align: middle;
                    }
                data-icon-name="Clear"
                role="presentation"
              >
                
              </i>
            </div>
          </button>
        </div>
        <div
          className=
              ms-MessageBar-actions
              {
                align-items: center;
                display: flex;
                flex-basis: auto;
                flex-direction: row-reverse;
                flex-grow: 0;
                flex-shrink: 0;
                margin-bottom: 8px;
                margin-left: 8px;
                margin-right: 12px;
                margin-top: 0;
              }
              & button:nth-child(n+2) {
                margin-left: 8px;
              }
        >
          <div>
            <button
              className=
                  ms-Button
                  ms-Button--default
                  {
                    -moz-osx-font-smoothing: grayscale;
                    -webkit-font-smoothing: antialiased;
                    background-color: #ffffff;
                    border-color: #c8c6c4;
                    border-radius: 2px;
                    border: 1px solid #8a8886;
                    box-sizing: border-box;
                    color: #323130;
                    cursor: pointer;
                    display: inline-block;
                    font-family: 'Segoe UI', 'Segoe UI Web (West European)', 'Segoe UI', -apple-system, BlinkMacSystemFont, 'Roboto', 'Helvetica Neue', sans-serif;
                    font-size: 14px;
                    font-weight: 400;
<<<<<<< HEAD
                    height: 24px;
=======
                    height: 32px;
                    margin-bottom: 0px;
                    margin-left: 0px;
                    margin-right: 0px;
                    margin-top: 0px;
>>>>>>> cdf56dbe
                    min-width: 80px;
                    outline: transparent;
                    padding-bottom: 0;
                    padding-left: 16px;
                    padding-right: 16px;
                    padding-top: 0;
                    position: relative;
                    text-align: center;
                    text-decoration: none;
                    user-select: none;
                    vertical-align: top;
                    width: 84px;
                  }
                  &::-moz-focus-inner {
                    border: 0;
                  }
                  .ms-Fabric--isFocusVisible &:focus:after {
                    border: 1px solid transparent;
                    bottom: 2px;
                    content: "";
                    left: 2px;
                    outline: 1px solid #605e5c;
                    position: absolute;
                    right: 2px;
                    top: 2px;
                    z-index: 1;
                  }
                  @media screen and (-ms-high-contrast: active){.ms-Fabric--isFocusVisible &:focus:after {
                    border: none;
                    bottom: -2px;
                    left: -2px;
                    outline-color: ButtonText;
                    right: -2px;
                    top: -2px;
                  }
                  &:active > * {
                    left: 0px;
                    position: relative;
                    top: 0px;
                  }
                  &:hover {
                    background-color: #f3f2f1;
                    color: #201f1e;
                  }
                  @media screen and (-ms-high-contrast: active){&:hover {
                    border-color: Highlight;
                    color: Highlight;
                  }
                  &:active {
                    background-color: #edebe9;
                    color: #201f1e;
                  }
              data-is-focusable={true}
              onClick={[Function]}
              onKeyDown={[Function]}
              onKeyPress={[Function]}
              onKeyUp={[Function]}
              onMouseDown={[Function]}
              onMouseUp={[Function]}
              type="button"
            >
              <div
                className=
                    ms-Button-flexContainer
                    {
                      align-items: center;
                      display: flex;
                      flex-wrap: nowrap;
                      height: 100%;
                      justify-content: center;
                    }
              >
                <div
                  className=
                      ms-Button-textContainer
                      {
                        flex-grow: 1;
                      }
                >
                  <div
                    className=
                        ms-Button-label
                        {
                          font-weight: 600;
                          line-height: 100%;
                          margin-bottom: 0;
                          margin-left: 4px;
                          margin-right: 4px;
                          margin-top: 0;
                        }
                    id="id__37"
                  >
                    Yes
                  </div>
                </div>
              </div>
            </button>
            <button
              className=
                  ms-Button
                  ms-Button--default
                  {
                    -moz-osx-font-smoothing: grayscale;
                    -webkit-font-smoothing: antialiased;
                    background-color: #ffffff;
                    border-color: #c8c6c4;
                    border-radius: 2px;
                    border: 1px solid #8a8886;
                    box-sizing: border-box;
                    color: #323130;
                    cursor: pointer;
                    display: inline-block;
                    font-family: 'Segoe UI', 'Segoe UI Web (West European)', 'Segoe UI', -apple-system, BlinkMacSystemFont, 'Roboto', 'Helvetica Neue', sans-serif;
                    font-size: 14px;
                    font-weight: 400;
<<<<<<< HEAD
                    height: 24px;
=======
                    height: 32px;
                    margin-bottom: 0px;
                    margin-left: 0px;
                    margin-right: 0px;
                    margin-top: 0px;
>>>>>>> cdf56dbe
                    min-width: 80px;
                    outline: transparent;
                    padding-bottom: 0;
                    padding-left: 16px;
                    padding-right: 16px;
                    padding-top: 0;
                    position: relative;
                    text-align: center;
                    text-decoration: none;
                    user-select: none;
                    vertical-align: top;
                    width: 84px;
                  }
                  &::-moz-focus-inner {
                    border: 0;
                  }
                  .ms-Fabric--isFocusVisible &:focus:after {
                    border: 1px solid transparent;
                    bottom: 2px;
                    content: "";
                    left: 2px;
                    outline: 1px solid #605e5c;
                    position: absolute;
                    right: 2px;
                    top: 2px;
                    z-index: 1;
                  }
                  @media screen and (-ms-high-contrast: active){.ms-Fabric--isFocusVisible &:focus:after {
                    border: none;
                    bottom: -2px;
                    left: -2px;
                    outline-color: ButtonText;
                    right: -2px;
                    top: -2px;
                  }
                  &:active > * {
                    left: 0px;
                    position: relative;
                    top: 0px;
                  }
                  &:hover {
                    background-color: #f3f2f1;
                    color: #201f1e;
                  }
                  @media screen and (-ms-high-contrast: active){&:hover {
                    border-color: Highlight;
                    color: Highlight;
                  }
                  &:active {
                    background-color: #edebe9;
                    color: #201f1e;
                  }
              data-is-focusable={true}
              onClick={[Function]}
              onKeyDown={[Function]}
              onKeyPress={[Function]}
              onKeyUp={[Function]}
              onMouseDown={[Function]}
              onMouseUp={[Function]}
              type="button"
            >
              <div
                className=
                    ms-Button-flexContainer
                    {
                      align-items: center;
                      display: flex;
                      flex-wrap: nowrap;
                      height: 100%;
                      justify-content: center;
                    }
              >
                <div
                  className=
                      ms-Button-textContainer
                      {
                        flex-grow: 1;
                      }
                >
                  <div
                    className=
                        ms-Button-label
                        {
                          font-weight: 600;
                          line-height: 100%;
                          margin-bottom: 0;
                          margin-left: 4px;
                          margin-right: 4px;
                          margin-top: 0;
                        }
                    id="id__40"
                  >
                    No
                  </div>
                </div>
              </div>
            </button>
          </div>
        </div>
      </div>
    </div>
  </div>
</div>
`;<|MERGE_RESOLUTION|>--- conflicted
+++ resolved
@@ -1144,15 +1144,7 @@
                     font-family: 'Segoe UI', 'Segoe UI Web (West European)', 'Segoe UI', -apple-system, BlinkMacSystemFont, 'Roboto', 'Helvetica Neue', sans-serif;
                     font-size: 14px;
                     font-weight: 400;
-<<<<<<< HEAD
                     height: 24px;
-=======
-                    height: 32px;
-                    margin-bottom: 0px;
-                    margin-left: 0px;
-                    margin-right: 0px;
-                    margin-top: 0px;
->>>>>>> cdf56dbe
                     min-width: 80px;
                     outline: transparent;
                     padding-bottom: 0;
@@ -1268,15 +1260,7 @@
                     font-family: 'Segoe UI', 'Segoe UI Web (West European)', 'Segoe UI', -apple-system, BlinkMacSystemFont, 'Roboto', 'Helvetica Neue', sans-serif;
                     font-size: 14px;
                     font-weight: 400;
-<<<<<<< HEAD
                     height: 24px;
-=======
-                    height: 32px;
-                    margin-bottom: 0px;
-                    margin-left: 0px;
-                    margin-right: 0px;
-                    margin-top: 0px;
->>>>>>> cdf56dbe
                     min-width: 80px;
                     outline: transparent;
                     padding-bottom: 0;
@@ -1585,15 +1569,7 @@
                       font-family: 'Segoe UI', 'Segoe UI Web (West European)', 'Segoe UI', -apple-system, BlinkMacSystemFont, 'Roboto', 'Helvetica Neue', sans-serif;
                       font-size: 14px;
                       font-weight: 400;
-<<<<<<< HEAD
                       height: 24px;
-=======
-                      height: 32px;
-                      margin-bottom: 0px;
-                      margin-left: 0px;
-                      margin-right: 0px;
-                      margin-top: 0px;
->>>>>>> cdf56dbe
                       min-width: 80px;
                       outline: transparent;
                       padding-bottom: 0;
@@ -1709,15 +1685,7 @@
                       font-family: 'Segoe UI', 'Segoe UI Web (West European)', 'Segoe UI', -apple-system, BlinkMacSystemFont, 'Roboto', 'Helvetica Neue', sans-serif;
                       font-size: 14px;
                       font-weight: 400;
-<<<<<<< HEAD
                       height: 24px;
-=======
-                      height: 32px;
-                      margin-bottom: 0px;
-                      margin-left: 0px;
-                      margin-right: 0px;
-                      margin-top: 0px;
->>>>>>> cdf56dbe
                       min-width: 80px;
                       outline: transparent;
                       padding-bottom: 0;
@@ -2028,15 +1996,7 @@
                       font-family: 'Segoe UI', 'Segoe UI Web (West European)', 'Segoe UI', -apple-system, BlinkMacSystemFont, 'Roboto', 'Helvetica Neue', sans-serif;
                       font-size: 14px;
                       font-weight: 400;
-<<<<<<< HEAD
                       height: 24px;
-=======
-                      height: 32px;
-                      margin-bottom: 0px;
-                      margin-left: 0px;
-                      margin-right: 0px;
-                      margin-top: 0px;
->>>>>>> cdf56dbe
                       min-width: 80px;
                       outline: transparent;
                       padding-bottom: 0;
@@ -2609,15 +2569,7 @@
                     font-family: 'Segoe UI', 'Segoe UI Web (West European)', 'Segoe UI', -apple-system, BlinkMacSystemFont, 'Roboto', 'Helvetica Neue', sans-serif;
                     font-size: 14px;
                     font-weight: 400;
-<<<<<<< HEAD
                     height: 24px;
-=======
-                    height: 32px;
-                    margin-bottom: 0px;
-                    margin-left: 0px;
-                    margin-right: 0px;
-                    margin-top: 0px;
->>>>>>> cdf56dbe
                     min-width: 80px;
                     outline: transparent;
                     padding-bottom: 0;
@@ -2733,15 +2685,7 @@
                     font-family: 'Segoe UI', 'Segoe UI Web (West European)', 'Segoe UI', -apple-system, BlinkMacSystemFont, 'Roboto', 'Helvetica Neue', sans-serif;
                     font-size: 14px;
                     font-weight: 400;
-<<<<<<< HEAD
                     height: 24px;
-=======
-                    height: 32px;
-                    margin-bottom: 0px;
-                    margin-left: 0px;
-                    margin-right: 0px;
-                    margin-top: 0px;
->>>>>>> cdf56dbe
                     min-width: 80px;
                     outline: transparent;
                     padding-bottom: 0;
