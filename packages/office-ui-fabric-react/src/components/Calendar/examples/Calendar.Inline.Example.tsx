--- conflicted
+++ resolved
@@ -1,9 +1,5 @@
 import * as React from 'react';
-<<<<<<< HEAD
-import { Button } from 'office-ui-fabric-react/lib/Button';
-=======
 import { DefaultButton } from 'office-ui-fabric-react/lib/Button';
->>>>>>> 29d815a9
 import { addDays, getDateRangeArray } from 'office-ui-fabric-react/lib/utilities/dateMath/DateMath';
 import {
   Calendar,
@@ -133,13 +129,8 @@
         </Calendar>
         { this.props.showNavigateButtons &&
           <div>
-<<<<<<< HEAD
-            <Button style={ buttonStyle } onClick={ this._goPrevious } text='Previous' />
-            <Button style={ buttonStyle } onClick={ this._goNext } text='Next' />
-=======
             <DefaultButton style={ buttonStyle } onClick={ this._goPrevious } text='Previous' />
             <DefaultButton style={ buttonStyle } onClick={ this._goNext } text='Next' />
->>>>>>> 29d815a9
           </div>
         }
       </div>
