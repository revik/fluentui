--- conflicted
+++ resolved
@@ -95,14 +95,10 @@
             <span
               className={ css('ms-DatePicker-prevMonth js-prevMonth', styles.prevMonth) }
               onClick={ this._onSelectPrevMonth }
-<<<<<<< HEAD
-              onKeyDown={ this._onKeyDown.bind(this, this._onSelectPrevMonth) }
+              onKeyDown={ this._onPrevMonthKeyDown }
               aria-controls={ monthAndYearId }
               aria-label={ strings.nextMonthAriaLabel }
               role='button'
-=======
-              onKeyDown={ this._onPrevMonthKeyDown }
->>>>>>> 265217a4
               tabIndex={ 0 }>
               <i className={ css('ms-Icon', { 'ms-Icon--ChevronLeft': !getRTL(), 'ms-Icon--ChevronRight': getRTL() }) } />
             </span >
