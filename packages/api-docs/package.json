{
  "name": "@uifabric/api-docs",
  "version": "1.1.3",
  "description": "A package that transforms .api.json files into page.json files",
  "main": "lib-commonjs/index.js",
  "typings": "lib/index.d.ts",
  "license": "MIT",
  "scripts": {
    "build": "npx just-scripts build && node ./lib-commonjs/generatePageJsonFiles.js",
    "just": "npx just-scripts",
    "clean": "npx just-scripts clean"
  },
  "devDependencies": {
    "just-scripts": "~0.17.0",
    "@types/node": "^8.10.29",
<<<<<<< HEAD
    "@uifabric/merge-styles": "^6.18.0",
    "@uifabric/styling": "^6.48.0",
    "@uifabric/tslint-rules": ">=1.0.2 <2.0.0",
    "@uifabric/utilities": "^6.40.1",
    "office-ui-fabric-react": "^6.189.3"
=======
    "@uifabric/tslint-rules": ">=1.0.2 <2.0.0",
    "@uifabric/styling": "^6.48.1",
    "@uifabric/merge-styles": "^6.18.1",
    "@uifabric/utilities": "^6.41.0",
    "office-ui-fabric-react": "^6.189.4"
>>>>>>> b00937df
  },
  "dependencies": {
    "@microsoft/tsdoc": "0.12.9",
    "@microsoft/api-extractor-model": "7.1.1",
    "@microsoft/node-core-library": "~3.9.0"
  }
}<|MERGE_RESOLUTION|>--- conflicted
+++ resolved
@@ -13,19 +13,11 @@
   "devDependencies": {
     "just-scripts": "~0.17.0",
     "@types/node": "^8.10.29",
-<<<<<<< HEAD
-    "@uifabric/merge-styles": "^6.18.0",
-    "@uifabric/styling": "^6.48.0",
+    "@uifabric/merge-styles": "^6.18.1",
+    "@uifabric/styling": "^6.48.1",
     "@uifabric/tslint-rules": ">=1.0.2 <2.0.0",
-    "@uifabric/utilities": "^6.40.1",
-    "office-ui-fabric-react": "^6.189.3"
-=======
-    "@uifabric/tslint-rules": ">=1.0.2 <2.0.0",
-    "@uifabric/styling": "^6.48.1",
-    "@uifabric/merge-styles": "^6.18.1",
     "@uifabric/utilities": "^6.41.0",
     "office-ui-fabric-react": "^6.189.4"
->>>>>>> b00937df
   },
   "dependencies": {
     "@microsoft/tsdoc": "0.12.9",
