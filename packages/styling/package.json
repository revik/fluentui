--- conflicted
+++ resolved
@@ -23,13 +23,8 @@
   "disabledTasks": [],
   "devDependencies": {
     "@types/jest": "23.0.0",
-<<<<<<< HEAD
     "@types/react": ">=16.8.0 <17.0.0",
-    "@types/webpack-env": "1.13.0",
-=======
-    "@types/react": "16.3.16",
     "@types/webpack-env": "1.13.9",
->>>>>>> 12772428
     "@uifabric/prettier-rules": "^1.0.1",
     "@uifabric/tslint-rules": "^1.0.1",
     "es6-map": "^0.1.5",
