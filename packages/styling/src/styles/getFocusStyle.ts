import { IRawStyle } from '@uifabric/merge-styles';
import { IGetFocusStylesOptions, ITheme } from '../interfaces/index';
import { HighContrastSelector } from './CommonStyles';
import { IsFocusVisibleClassName } from '@uifabric/utilities';
import { ZIndexes } from './zIndexes';

/**
 * Generates a focus style which can be used to define an :after focus border.
 *
 * @param theme - The theme object to use.
 * @param options - Options to customize the focus border.
 * @returns The style object.
 */
export function getFocusStyle(theme: ITheme, options?: IGetFocusStylesOptions): IRawStyle;
/**
 * Generates a focus style which can be used to define an :after focus border.
 *
 * @param theme - The theme object to use.
 * @param inset - The number of pixels to inset the border.
 * @param position - The positioning applied to the container. Must
 * be 'relative' or 'absolute' so that the focus border can live around it.
 * @param highContrastStyle - Style for high contrast mode.
 * @param borderColor - Color of the border.
 * @param outlineColor - Color of the outline.
 * @param isFocusedOnly - If the styles should apply on focus or not.
 * @returns The style object.
 * @deprecated Use the object parameter version instead.
 */
export function getFocusStyle(
  theme: ITheme,
  inset?: number,
  position?: 'relative' | 'absolute',
  highContrastStyle?: IRawStyle | undefined,
  borderColor?: string,
  outlineColor?: string,
  isFocusedOnly?: boolean
): IRawStyle;
export function getFocusStyle(
  theme: ITheme,
  insetOrOptions?: number | IGetFocusStylesOptions,
  position?: 'relative' | 'absolute',
  highContrastStyle?: IRawStyle,
  borderColor?: string,
  outlineColor?: string,
  isFocusedOnly?: boolean
): IRawStyle {
  if (typeof insetOrOptions === 'number' || !insetOrOptions) {
    return _getFocusStyleInternal(theme, { inset: insetOrOptions, position, highContrastStyle, borderColor, outlineColor, isFocusedOnly });
  } else {
    return _getFocusStyleInternal(theme, insetOrOptions);
  }
}

function _getFocusStyleInternal(theme: ITheme, options: IGetFocusStylesOptions = {}): IRawStyle {
  const {
    inset = 0,
<<<<<<< HEAD
=======
    width = 1,
>>>>>>> 93d13a59
    position = 'relative',
    highContrastStyle,
    borderColor = theme.palette.white,
    outlineColor = theme.palette.neutralSecondary,
    isFocusedOnly = true
  } = options;

  return {
    // Clear browser-specific focus styles and use 'transparent' as placeholder for focus style.
    outline: 'transparent',
    // Requirement because pseudo-element is absolutely positioned.
    position,

    selectors: {
      // Clear the focus border in Firefox.
      // Reference: http://stackoverflow.com/a/199319/1436671
      '::-moz-focus-inner': {
        border: '0'
      },

      // When the element that uses this mixin is in a :focus state, add a pseudo-element to
      // create a border.
      [`.${IsFocusVisibleClassName} &${isFocusedOnly ? ':focus' : ''}:after`]: {
        content: '""',
        position: 'absolute',
        left: inset + 1,
        top: inset + 1,
        bottom: inset + 1,
        right: inset + 1,
        border: `${width}px solid ${borderColor}`,
        outline: `${width}px solid ${outlineColor}`,
        zIndex: ZIndexes.FocusStyle,
        selectors: {
          [HighContrastSelector]: highContrastStyle
        }
      }
    }
  };
}

/**
 * Generates style to clear browser specific focus styles.
 */
export function focusClear(): IRawStyle {
  return {
    selectors: {
      '&::-moz-focus-inner': {
        // Clear the focus border in Firefox. Reference: http://stackoverflow.com/a/199319/1436671
        border: 0
      },
      '&': {
        // Clear browser specific focus styles and use transparent as placeholder for focus style
        outline: 'transparent'
      }
    }
  };
}

/**
 * Generates a style which can be used to set a border on focus.
 *
 * @param theme - The theme object to use.
 * @param inset - The number of pixels to inset the border (default 0)
 * @param width - The border width in pixels (default 1)
 * @param color - Color of the outline (default `theme.palette.neutralSecondary`)
 * @returns The style object.
 */
export function getFocusOutlineStyle(theme: ITheme, inset: number = 0, width: number = 1, color?: string): IRawStyle {
  return {
    selectors: {
      [`:global(${IsFocusVisibleClassName}) &:focus`]: {
        outline: `${width} solid ${color || theme.palette.neutralSecondary}`,
        outlineOffset: `${-inset}px`
      }
    }
  };
}<|MERGE_RESOLUTION|>--- conflicted
+++ resolved
@@ -54,10 +54,7 @@
 function _getFocusStyleInternal(theme: ITheme, options: IGetFocusStylesOptions = {}): IRawStyle {
   const {
     inset = 0,
-<<<<<<< HEAD
-=======
     width = 1,
->>>>>>> 93d13a59
     position = 'relative',
     highContrastStyle,
     borderColor = theme.palette.white,
