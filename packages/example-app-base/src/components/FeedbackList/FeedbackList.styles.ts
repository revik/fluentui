--- conflicted
+++ resolved
@@ -3,22 +3,6 @@
 import { IPivotStyles } from 'office-ui-fabric-react/lib/Pivot';
 import { IFeedbackListStyleProps, IFeedbackListStyles } from './FeedbackList.types';
 
-<<<<<<< HEAD
-const theme = getTheme();
-// TODO any is used because of a strange dependency resolution issue with @uifabric/legacy
-// tslint:disable-next-line: no-any
-export const classNames: any = mergeStyleSets({
-  itemCell: [
-    getFocusStyle(theme, -1),
-    {
-      minHeight: 54,
-      padding: 10,
-      boxSizing: 'border-box',
-      borderBottom: `1px solid ${theme.semanticColors.bodyDivider}`,
-      display: 'flex',
-      selectors: {
-        '&:hover': { background: theme.palette.neutralLight }
-=======
 const globalClassNames = {
   pivot: 'FeedbackList-pivot',
   issueList: 'FeedbackList-issueList',
@@ -63,7 +47,6 @@
         selectors: {
           '&:hover': { background: theme.palette.neutralLight }
         }
->>>>>>> dd26f712
       }
     ],
     itemName: [
