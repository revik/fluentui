{
  "name": "@uifabric/codepen-loader",
  "version": "0.1.2",
  "description": "Webpack loader for UI Fabric Codepen examples.",
  "main": "lib/index.js",
  "module": "lib/index.js",
  "typings": "lib/index.d.ts",
  "repository": {
    "type": "git",
    "url": "https://github.com/OfficeDev/office-ui-fabric-react"
  },
  "license": "MIT",
  "scripts": {
    "build": "node ../../scripts/just.js build --commonjs",
    "clean": "node ../../scripts/just.js clean",
    "code-style": "node ../../scripts/just.js code-style",
    "just": "node ../../scripts/just.js",
    "start-test": "node ../../scripts/just.js jest-watch",
    "update-snapshots": "node ../../scripts/just.js jest -u"
  },
  "disabledTasks": [
    "webpack",
    "build-codepen-examples",
    "verify-api-extractor"
  ],
  "devDependencies": {
    "@types/babylon": "^6.16.5",
    "@types/jest": "23.0.0",
    "@types/loader-utils": "1.1.3",
    "@types/node": "^8.10.29",
    "@types/prettier": "^1.16.1",
<<<<<<< HEAD
    "@uifabric/prettier-rules": "^1.0.1",
    "@uifabric/tslint-rules": "^1.0.1",
    "ts-jest": "24.0.1",
=======
    "@uifabric/prettier-rules": "^1.0.2",
    "@uifabric/tslint-rules": "^1.0.2",
    "ts-jest": "^22.4.6",
>>>>>>> 96b7dc34
    "webpack": "4.29.5"
  },
  "dependencies": {
    "babylon": "^7.0.0-beta.47",
    "jscodeshift": "^0.5.0",
    "loader-utils": "^1.1.0",
    "prettier": "^1.12.1",
    "recast": "~0.15.0",
    "tslib": "^1.7.1"
  },
  "peerDependencies": {
    "webpack": ">=4.0.0"
  }
}<|MERGE_RESOLUTION|>--- conflicted
+++ resolved
@@ -29,15 +29,9 @@
     "@types/loader-utils": "1.1.3",
     "@types/node": "^8.10.29",
     "@types/prettier": "^1.16.1",
-<<<<<<< HEAD
-    "@uifabric/prettier-rules": "^1.0.1",
-    "@uifabric/tslint-rules": "^1.0.1",
-    "ts-jest": "24.0.1",
-=======
     "@uifabric/prettier-rules": "^1.0.2",
     "@uifabric/tslint-rules": "^1.0.2",
-    "ts-jest": "^22.4.6",
->>>>>>> 96b7dc34
+    "ts-jest": "24.0.1",
     "webpack": "4.29.5"
   },
   "dependencies": {
