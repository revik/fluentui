--- conflicted
+++ resolved
@@ -1,10 +1,6 @@
 import * as React from 'react';
 import { DefaultButton } from 'office-ui-fabric-react/lib/Button';
-<<<<<<< HEAD
-import { DatePicker, DayOfWeek, IDatePickerStrings } from '@uifabric/date-time/lib/DatePicker';
-=======
 import { DatePicker, DayOfWeek, IDatePickerStrings } from '@uifabric/date-time';
->>>>>>> 6516eaf8
 import './DatePicker.Examples.scss';
 
 const DayPickerStrings: IDatePickerStrings = {
