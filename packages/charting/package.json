{
  "name": "@uifabric/charting",
  "version": "0.29.2",
  "description": "Experimental React components for building experiences for Office 365.",
  "main": "lib-commonjs/index.js",
  "module": "lib/index.js",
  "typings": "lib/index.d.ts",
  "sideEffects": [
    "lib/version.js"
  ],
  "repository": {
    "type": "git",
    "url": "https://github.com/OfficeDev/office-ui-fabric-react"
  },
  "license": "MIT",
  "scripts": {
    "build": "npx just-scripts build",
    "just": "npx just-scripts",
    "clean": "npx just-scripts clean",
    "code-style": "npx just-scripts code-style",
    "start": "npx just-scripts dev",
    "start-test": "npx just-scripts jest-watch",
    "update-snapshots": "npx just-scripts jest -u"
  },
  "devDependencies": {
    "@types/enzyme": "3.1.13",
    "@types/enzyme-adapter-react-16": "1.0.3",
    "@types/es6-promise": "0.0.32",
    "@types/jest": "23.0.0",
    "@types/prop-types": "15.5.9",
    "@types/react": ">=16.8.0 <17.0.0",
    "@types/react-addons-test-utils": "0.14.18",
    "@types/react-dom": ">=16.8.0 <17.0.0",
    "@types/react-test-renderer": "^16.0.0",
    "@types/resemblejs": "~1.3.28",
    "@types/sinon": "2.2.2",
    "@types/webpack-env": "1.13.9",
    "@uifabric/example-app-base": "^6.23.1",
    "@uifabric/jest-serializer-merge-styles": "^6.0.9",
    "@uifabric/prettier-rules": "^1.0.2",
    "@uifabric/tslint-rules": "^1.0.2",
    "enzyme": "^3.4.1",
    "enzyme-adapter-react-16": "^1.2.0",
    "es6-weak-map": "^2.0.2",
    "react": ">=16.8.0 <17.0.0",
    "react-dom": ">=16.8.0 <17.0.0",
    "react-highlight": "0.10.0",
    "react-test-renderer": "^16.3.0",
    "sinon": "^4.1.3",
    "@uifabric/build": "*"
  },
  "dependencies": {
    "@microsoft/load-themed-styles": "^1.7.13",
    "@types/d3-array": "1.2.1",
    "@types/d3-axis": "1.0.10",
    "@types/d3-scale": "2.0.0",
    "@types/d3-selection": "1.3.0",
    "@types/d3-shape": "^1.2.3",
    "@types/d3-time-format": "^2.1.0",
    "@uifabric/icons": "^6.5.2",
    "@uifabric/set-version": "^1.1.3",
    "d3-array": "1.2.1",
    "d3-axis": "1.0.8",
    "d3-scale": "2.0.0",
    "d3-selection": "1.3.0",
    "d3-shape": "^1.2.0",
    "d3-time-format": "^2.1.3",
    "office-ui-fabric-react": "^6.187.1",
    "prop-types": "^15.5.10",
    "tslib": "^1.7.1"
  },
  "peerDependencies": {
<<<<<<< HEAD
    "react": ">=16.8.0 <17.0.0",
    "react-dom": ">=16.8.0 <17.0.0"
  },
  "disabledTasks": [
    "verify-api-extractor"
  ]
=======
    "react": "^0.14.9 || ^15.0.1-0 || ^16.0.0-0",
    "react-dom": "^0.14.9 || ^15.0.1-0 || ^16.0.0-0"
  }
>>>>>>> 3033364f
}<|MERGE_RESOLUTION|>--- conflicted
+++ resolved
@@ -70,16 +70,7 @@
     "tslib": "^1.7.1"
   },
   "peerDependencies": {
-<<<<<<< HEAD
     "react": ">=16.8.0 <17.0.0",
     "react-dom": ">=16.8.0 <17.0.0"
-  },
-  "disabledTasks": [
-    "verify-api-extractor"
-  ]
-=======
-    "react": "^0.14.9 || ^15.0.1-0 || ^16.0.0-0",
-    "react-dom": "^0.14.9 || ^15.0.1-0 || ^16.0.0-0"
   }
->>>>>>> 3033364f
 }