--- conflicted
+++ resolved
@@ -30,43 +30,8 @@
       return {} as IProcessedStyleSet<TStyleSet>;
     }
 
-<<<<<<< HEAD
-    if (disableCaching || !(current as any)[RetVal]) {
-      if (styleFunctionOrObject === undefined) {
-        (current as any)[RetVal] = {} as IProcessedStyleSet<TStyleSet>;
-      } else if (Array.isArray(styleFunctionOrObject)) {
-        (current as any)[RetVal] = mergeStyleSets(...(styleFunctionOrObject as any).map(_derive, styleProps));
-      } else {
-        // FABRIC7TODO remove any
-        const styleSet: any = typeof styleFunctionOrObject === 'function' ? styleFunctionOrObject(styleProps) : styleFunctionOrObject;
-        (current as any)[RetVal] = mergeStyleSets(styleSet);
-      }
-
-      if (!disableCaching) {
-        resultCount++;
-      }
-    }
-
-    if (resultCount > MAX_CACHE_COUNT) {
-      map.clear();
-      resultCount = 0;
-
-      // Mutate the options passed in, that's all we can do.
-      options.disableCaching = true;
-
-      // Note: this code is great for debugging problems with styles being recaculated, but commenting it out
-      // to avoid confusing consumers.
-
-      // if (process.env.NODE_ENV !== 'production') {
-      //  console.log('Styles are being recalculated far too frequently. Something is mutating the class over and over.');
-      //  // tslint:disable-next-line:no-console
-      //  console.trace();
-      // }
-    }
-=======
     const styleSet =
       styleFunctionOrObject && (typeof styleFunctionOrObject === 'function' ? styleFunctionOrObject(styleProps!) : styleFunctionOrObject);
->>>>>>> 3033364f
 
     return mergeStyleSets(styleSet as TStyleSet);
   };
