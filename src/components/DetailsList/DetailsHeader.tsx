import * as React from 'react';
import { BaseComponent } from '../../common/BaseComponent';
import { IColumn, DetailsListLayoutMode, ColumnActionsMode } from './DetailsList.Props';
import { FocusZone, FocusZoneDirection } from '../../FocusZone';
import { Check } from '../Check/Check';
import { GroupSpacer } from '../GroupedList/GroupSpacer';
import { css } from '../../utilities/css';
import { ISelection, SelectionMode, SELECTION_CHANGE } from '../../utilities/selection/interfaces';
import { getRTL } from '../../utilities/rtl';
import './DetailsHeader.scss';

const MOUSEDOWN_PRIMARY_BUTTON = 0; // for mouse down event we are using ev.button property, 0 means left button
const MOUSEMOVE_PRIMARY_BUTTON = 1; // for mouse move event we are using ev.buttons property, 1 means left button
const INNER_PADDING = 16;

export interface IDetailsHeaderProps {
  columns: IColumn[];
  selection: ISelection;
  selectionMode: SelectionMode;
  layoutMode: DetailsListLayoutMode;
  onColumnIsSizingChanged?: (column: IColumn, isSizing: boolean) => void;
  onColumnResized?: (column: IColumn, newWidth: number) => void;
  onColumnAutoResized?: (column: IColumn, columnIndex: number) => void;
  onColumnClick?: (column: IColumn, ev: Event) => void;
  onColumnContextMenu?: (column: IColumn, ev: Event) => void;
  groupNestingDepth?: number;
  isAllCollapsed?: boolean;
  onToggleCollapseAll?: (isAllCollapsed: boolean) => void;
  /** ariaLabel for the entire header */
  ariaLabel?: string;
  /** ariaLabel for the header checkbox that selects or deselects everything */
  ariaLabelForSelectAllCheckbox?: string;
  ref?: string;
  isSelectAllVisible?: boolean;
}

export interface IDetailsHeaderState {
  columnResizeDetails?: IColumnResizeDetails;
  isAllSelected?: boolean;
  isSizing?: boolean;
  groupNestingDepth?: number;
  isAllCollapsed?: boolean;
}

export interface IColumnResizeDetails {
  columnIndex: number;
  originX: number;
  columnMinWidth: number;
}

<<<<<<< HEAD
export class DetailsHeader extends React.Component<IDetailsHeaderProps, IDetailsHeaderState> {
=======
export class DetailsHeader extends BaseComponent<IDetailsHeaderProps, IDetailsHeaderState> {
>>>>>>> f563742c
  public static defaultProps = {
    isSelectAllVisible: true
  };

  public refs: {
    [key: string]: React.ReactInstance;
    root: HTMLElement;
    focusZone: FocusZone;
  };

  constructor(props: IDetailsHeaderProps) {
    super(props);

    this.state = {
      columnResizeDetails: null,
      groupNestingDepth: this.props.groupNestingDepth,
      isAllCollapsed: this.props.isAllCollapsed
    };

    this._onToggleCollapseAll = this._onToggleCollapseAll.bind(this);
    this._onSelectAllClicked = this._onSelectAllClicked.bind(this);
  }

  public componentDidMount() {
    let { selection } = this.props;

    this._events.on(selection, SELECTION_CHANGE, this._onSelectionChanged);
    this._events.on(this.refs.root, 'mousedown', this._onSizerDown);
  }

  public componentWillReceiveProps(newProps) {
    let { groupNestingDepth } = this.state;

    if (newProps.groupNestingDepth !== groupNestingDepth) {
      this.setState({ groupNestingDepth: newProps.groupNestingDepth });
    }
  }

  public render() {
    let { selectionMode, columns, ariaLabel, ariaLabelForSelectAllCheckbox, isSelectAllVisible } = this.props;
    let { isAllSelected, columnResizeDetails, isSizing, groupNestingDepth, isAllCollapsed } = this.state;
    let showSelectAllCheckbox = isSelectAllVisible && selectionMode === SelectionMode.multiple;

    return (
      <div
        role='row'
        aria-label= { ariaLabel }
        className={ css('ms-DetailsHeader', {
          'is-allSelected': isAllSelected,
          'is-singleSelect': !showSelectAllCheckbox,
          'is-resizingColumn': !!columnResizeDetails && isSizing
        }) }
        onMouseMove={ this._onMove.bind(this) }
        onMouseUp={ this._onUp.bind(this) }
        ref='root'
        data-automationid='DetailsHeader'>
        <FocusZone ref='focusZone' direction={ FocusZoneDirection.horizontal }>
          { showSelectAllCheckbox ? (
            <div className='ms-DetailsHeader-cellWrapper' role='columnheader'>
              <button
                className='ms-DetailsHeader-cell is-check'
                onClick={ this._onSelectAllClicked }
                aria-label={ ariaLabelForSelectAllCheckbox }
                aria-pressed={ isAllSelected }
                >
                <Check isChecked={ isAllSelected } />
              </button>
            </div>
          ) : (null) }
          { groupNestingDepth > 0 ? (
          <button className='ms-DetailsHeader-cell' onClick={ this._onToggleCollapseAll }>
            <i className={ css('ms-DetailsHeader-collapseButton ms-Icon ms-Icon--chevronDown', {
              'is-collapsed': isAllCollapsed
            }) } >
            </i>
          </button>
          ) : (null) }
          { GroupSpacer({ count: groupNestingDepth - 1 }) }
          { columns.map((column, columnIndex) => (
            <div key={ column.key } className='ms-DetailsHeader-cellSizeWrapper'>
              <div className='ms-DetailsHeader-cellWrapper' role='columnheader'>
                <button
                  key={ column.fieldName }
                  disabled={ column.columnActionsMode === ColumnActionsMode.disabled }
                  className={ css('ms-DetailsHeader-cell', {
                    'is-actionable': column.columnActionsMode !== ColumnActionsMode.disabled,
                    'is-empty': !column.name,
                    'is-icon-visible': column.isSorted || column.isGrouped || column.isFiltered
                  }) }
                  style={ { width: column.calculatedWidth + INNER_PADDING } }
                  onClick={ this._onColumnClick.bind(this, column) }
                  onContextMenu={ this._onColumnContextMenu.bind(this, column) }
                  aria-haspopup={ column.columnActionsMode === ColumnActionsMode.hasDropdown }
                  aria-label={ column.ariaLabel || column.name }
                  aria-sort={ column.isSorted ? (column.isSortedDescending ? 'descending' : 'ascending') : 'none' }
                  data-automationid='ColumnsHeaderColumn'
                  >

                  { column.isGrouped && (
                    <i className='ms-Icon ms-Icon--listGroup2' />
                  ) }

                  { column.isSorted && (
                    <i className={ css('ms-Icon', {
                      'ms-Icon--arrowUp2': !column.isSortedDescending,
                      'ms-Icon--arrowDown2': column.isSortedDescending
                    }) } />
                  ) }

                  { column.isFiltered && (
                    <i className='ms-Icon ms-Icon--filter' />
                  ) }

                  { column.iconClassName && (
                    <i className= {'ms-Icon ' + column.iconClassName} />
                  ) }

                  { column.name }

                  { column.columnActionsMode === ColumnActionsMode.hasDropdown && (
                    <i className='ms-DetailsHeader-filterChevron ms-Icon ms-Icon--chevronDown' />
                  ) }
                </button>
              </div>
              { (column.isResizable) ? (
                <div
                  data-sizer-index={ columnIndex }
                  className={ css('ms-DetailsHeader-cell is-sizer', {
                    'is-resizing': columnResizeDetails && columnResizeDetails.columnIndex === columnIndex && isSizing
                  }) }
                  onDoubleClick={ this._onSizerDoubleClick.bind(this, columnIndex) }
                  />
              ) : (null) }
            </div>
          )) }
        </FocusZone>
      </div>
    );
  }

  /** Set focus to the active thing in the focus area. */
  public focus(): boolean {
    return this.refs.focusZone.focus();
  }

  /**
   * double click on the column sizer will auto ajust column width
   * to fit the longest content among current rendered rows.
   *
   * @private
   * @param {number} columnIndex (index of the column user double clicked)
   * @param {React.MouseEvent} ev (mouse double click event)
   */
  private _onSizerDoubleClick(columnIndex: number, ev: React.MouseEvent) {
    let { onColumnAutoResized, columns } = this.props;
    if (onColumnAutoResized) {
      onColumnAutoResized(columns[columnIndex], columnIndex);
    }
  }

  /**
   * Called when the select all toggle is clicked.
   */
  private _onSelectAllClicked() {
    let { selection } = this.props;

    selection.toggleAllSelected();
  }

  /**
   * mouse move event handler in the header
   * it will set isSizing state to true when user clicked on the sizer and move the mouse.
   *
   * @private
   * @param {React.MouseEvent} ev (mouse move event)
   */
  private _onMove(ev: React.MouseEvent) {
    let {
      // use buttons property here since ev.button in some edge case is not upding well during the move.
      // but firefox doesn't support it, so we set the default value when it is not defined.
      buttons = MOUSEMOVE_PRIMARY_BUTTON
    } = ev;

    let { onColumnIsSizingChanged, columns } = this.props;
    let { columnResizeDetails, isSizing } = this.state;

    if (columnResizeDetails) {
      if (buttons !== MOUSEMOVE_PRIMARY_BUTTON) {
        // cancel mouse down event and return early when the primary button is not pressed
        this._onUp(ev);
        return;
      }

      if (!isSizing && ev.clientX !== columnResizeDetails.originX) {
        isSizing = true;

        this._events.on(window, 'mousemove', this._onSizerMove, true);
        this._events.on(window, 'mouseup', this._onSizerUp, true);

        this.setState({ isSizing: isSizing });

        if (onColumnIsSizingChanged) {
          onColumnIsSizingChanged(columns[columnResizeDetails.columnIndex], true);
        }

      }
    }
  }

  /**
   * mouse up event handler in the header
   * clear the resize related state.
   * This is to ensure we can catch double click event
   *
   * @private
   * @param {React.MouseEvent} ev (mouse up event)
   */
  private _onUp(ev: React.MouseEvent) {
    this.setState({
      columnResizeDetails: null,
      isSizing: false
    });
  }

  private _onSizerDown(ev: MouseEvent) {
    let columnIndexAttr = (ev.target as HTMLElement).getAttribute('data-sizer-index');
    let columnIndex = Number(columnIndexAttr);
    let { columns } = this.props;

    if (columnIndex === null || ev.button !== MOUSEDOWN_PRIMARY_BUTTON) {
      // Ignore anything except the primary button.
      return;
    }

    this.setState({
      columnResizeDetails: {
        columnIndex: columnIndex,
        columnMinWidth: columns[columnIndex].calculatedWidth,
        originX: ev.clientX
      }
    });

    ev.preventDefault();
    ev.stopPropagation();
  }

  private _onSelectionChanged() {
    let isAllSelected = this.props.selection.isAllSelected();

    if (this.state.isAllSelected !== isAllSelected) {
      this.setState({
        isAllSelected: isAllSelected
      });
    }
  }

  private _onSizerMove(ev: React.MouseEvent) {
    let {
      // use buttons property here since ev.button in some edge case is not upding well during the move.
      // but firefox doesn't support it, so we set the default value when it is not defined.
      buttons = MOUSEMOVE_PRIMARY_BUTTON
    } = ev;

    let { columnResizeDetails } = this.state;

    if (columnResizeDetails) {
      if (buttons !== MOUSEMOVE_PRIMARY_BUTTON) {
        // cancel mouse down event and return early when the primary button is not pressed
        this._onSizerUp();
        return;
      }

      let { onColumnResized, columns } = this.props;

      if (onColumnResized) {
        let movement = ev.clientX - columnResizeDetails.originX;

        if (getRTL()) {
          movement = -movement;
        }

        onColumnResized(
          columns[columnResizeDetails.columnIndex],
          columnResizeDetails.columnMinWidth + movement
        );
      }
    }
  }

  private _onSizerUp() {
    let { columns, onColumnIsSizingChanged } = this.props;
    let { columnResizeDetails } = this.state;

    this._events.off(window);

    this.setState({
      columnResizeDetails: null,
      isSizing: false
    });

    if (onColumnIsSizingChanged) {
      onColumnIsSizingChanged(columns[columnResizeDetails.columnIndex], false);
    }
  }

  private _onColumnClick(column, ev) {
    let { onColumnClick } = this.props;

    if (column.onColumnClick) {
      column.onColumnClick(column, ev);
    }

    if (onColumnClick) {
      onColumnClick(column, ev);
    }
  }

  private _onColumnContextMenu(column, ev) {
    let { onColumnContextMenu } = this.props;

    if (column.onContextMenu) {
      column.onColumnContextMenu(column, ev);
    }

    if (onColumnContextMenu) {
      onColumnContextMenu(column, ev);
    }
  }

  private _onToggleCollapseAll() {
    let { onToggleCollapseAll } = this.props;
    let newCollapsed = !this.state.isAllCollapsed;
    this.setState({
      isAllCollapsed: newCollapsed
    });
    if (onToggleCollapseAll) {
      onToggleCollapseAll(newCollapsed);
    }
  }

}<|MERGE_RESOLUTION|>--- conflicted
+++ resolved
@@ -48,11 +48,7 @@
   columnMinWidth: number;
 }
 
-<<<<<<< HEAD
-export class DetailsHeader extends React.Component<IDetailsHeaderProps, IDetailsHeaderState> {
-=======
 export class DetailsHeader extends BaseComponent<IDetailsHeaderProps, IDetailsHeaderState> {
->>>>>>> f563742c
   public static defaultProps = {
     isSelectAllVisible: true
   };
